from pettingzoo import AECEnv
from pettingzoo.utils import wrappers
try:
    from pettingzoo.utils.agent_selector import agent_selector as AgentSelector
except Exception:  
    from pettingzoo.utils import agent_selector as _agent_selector_mod
    AgentSelector = _agent_selector_mod.agent_selector
from gymnasium import spaces
import numpy as np
import random
import itertools
import copy
from tlogger import TLogger

NUM_ITERS = 100
PRINT_DEBUG = False

class Card:
    def __init__(self, rank: int, suit: str):
        self.rank = rank
        self.suit = suit

    def __str__(self):
        rank_raster = self.rank
        if rank_raster == 10:
            rank_raster = "King"
        elif rank_raster == 9:
            rank_raster = "Queen"
        elif rank_raster == 8:
            rank_raster = "Jack"

        if self.suit == "bello":
            return f"{self.rank} {self.suit}"  # bello == denari (coins)
        else:
            return f"{self.rank} di {self.suit}"

class Deck:
    suits = ['picche', 'bello', 'fiori', 'cuori']
    ranks = list(range(1, 11))

    def __init__(self):
        self.cards = [Card(rank, suit) for suit in self.suits for rank in self.ranks]
        self.shuffle()

    def shuffle(self, seed = 42):
        random.seed(seed)
        random.shuffle(self.cards)

    def deal(self, num_cards: int):
        return [self.cards.pop() for _ in range(num_cards)]

class Player:
    def __init__(self, side: int, name: str):
        self.side = side
        self.name = name
        self.hand = []
        self.captures = []
        self.history = []
        self.scopas = 0

    def reset(self):
        self.hand = []
        self.captures = []
        self.history = []
        self.scopas = 0

    def capture(self, cards, _with = None):
        self.captures.extend(cards)
        if _with is not None and _with in self.hand:
            self.hand.remove(_with)

    def play_card(self, card_index):
        return self.hand.pop(card_index)

class ScopaGame:
    def __init__(self, logger):
        self.deck = Deck()
        self.players = [Player(1, 'player_0'), Player(2, 'player_1'), Player(1, 'player_2'), Player(2, 'player_3')]
        self.table = []
        self.last_capture = None
        self.last_scopa_player = None  # track who made the most recent scopa (to uncount on last move)
        self.tlogger = logger

    def reset(self, seed = 42):
        self.deck = Deck()
        self.deck.shuffle(seed=seed)
        self.table = []
        self.last_capture = None
<<<<<<< HEAD
=======
        self.last_scopa_player = None
>>>>>>> 1f894b5b
        for player in self.players:
            player.reset()
        for player in self.players:
            player.hand = self.deck.deal(10)

    def _single_equal_rank(self, target_rank: int):
        """Return first single-card match index on table, else -1."""
        for i, c in enumerate(self.table):
            if c.rank == target_rank:
                return i
        return -1

    def card_in_table(self, card):
        """Capture choice with Scopa priority rule:
        1) Prefer single equal-rank capture if available.
        2) Else try subset-sum combination to target rank.
        """
        # 1) single-card exact match priority
        si = self._single_equal_rank(card.rank)
        if si != -1:
            return True, [self.table[si]]

        # 2) subset-sum DP for combinations
        target = card.rank
        if target <= 0 or not self.table:
            return False, []

        ranks = [c.rank for c in self.table]
        comb_sums = [None] * (target + 1)
        comb_sums[0] = ()
        for idx, r in enumerate(ranks):
            for s in range(target, r - 1, -1):
                if comb_sums[s] is None and comb_sums[s - r] is not None:
                    comb_sums[s] = comb_sums[s - r] + (idx,)

        if comb_sums[target] is None:
            return False, []

        combo = [self.table[i] for i in comb_sums[target]]
        return True, combo

    def play_card(self, card, player):
        """Apply a move. Handles capture priority, Ace sweep, Scopa detection.
        NOTE: sets self.last_capture and self.last_scopa_player (if scopa)."""
        player.history.append(card)
        player_index = self.players.index(player)

        player_index = self.players.index(player)

        # Ace mechanics: capture entire table + played card
        if card.rank == 1:
            was_non_empty = len(self.table) > 0
            self.table.append(card)
            player.capture(self.table, _with=card)
            self.table = []
            self.last_capture = player_index
<<<<<<< HEAD
=======
            if was_non_empty:
                # count scopa here (may be undone at hand end)
                player.scopas += 1
                self.last_scopa_player = player_index
                if self.tlogger is not None:
                    self.tlogger.scopa(player)
                if PRINT_DEBUG: print(f"\t!!! Scopa (Ace) for player side {player.side}")
>>>>>>> 1f894b5b
            return

        # Non-ace: check capture(s)
        isin, comb = self.card_in_table(card)
        if isin:
            for c in comb:
                self.table.remove(c)
            comb.append(card)
            player.capture(comb, _with=card)
            self.last_capture = player_index
            if len(self.table) == 0:
                # count scopa here (may be undone at hand end)
                player.scopas += 1
                self.last_scopa_player = player_index
                if self.tlogger is not None:
                    self.tlogger.scopa(player)
                if PRINT_DEBUG: print(f"\t!!! Scopa for player side {player.side}")
        else:
            # No capture -> must place on table
            player.hand.remove(card)
            self.table.append(card)

    def evaluate_round(self):
<<<<<<< HEAD
        if self.table and self.last_capture is not None:
            capturing_player = self.players[self.last_capture]
            capturing_player.capture(self.table)
            self.table = []
            self.last_capture = None
            
=======
        """Award leftover table to last capturer, then score."""
        # Award leftover table to last capturer (if any)
        if self.last_capture is not None and len(self.table) > 0:
            self.players[self.last_capture].captures.extend(self.table)
            self.table = []

>>>>>>> 1f894b5b
        # Shared captures by team
        team1_captures = [card for player in self.players if player.side == 1 for card in player.captures]
        team2_captures = [card for player in self.players if player.side == 2 for card in player.captures]

        # Initialize points
        team1_points = 0
        team2_points = 0

        # Count Scopas (already tracked per player)
        team1_points += sum(player.scopas for player in self.players if player.side == 1)
        team2_points += sum(player.scopas for player in self.players if player.side == 2)

        # Most Cards
        if len(team1_captures) > len(team2_captures):
            team1_points += 1
        elif len(team2_captures) > len(team1_captures):
            team2_points += 1

        # Most Coins (denari == 'bello')
        team1_coins = [card for card in team1_captures if card.suit == 'bello']
        team2_coins = [card for card in team2_captures if card.suit == 'bello']
        if len(team1_coins) > len(team2_coins):
            team1_points += 1
        elif len(team2_coins) > len(team1_coins):
            team2_points += 1

        # Sette Bello (7 of denari)
        for card in team1_captures:
            if card.rank == 7 and card.suit == 'bello':
                team1_points += 1
                break
        for card in team2_captures:
            if card.rank == 7 and card.suit == 'bello':
                team2_points += 1
                break

        # Primiera
        suit_priority = {7: 4, 6: 3, 1: 2, 5: 1, 4: 0, 3: 0, 2: 0}
        team1_best_cards = [max((card for card in team1_captures if card.suit == suit),
                                key=lambda c: suit_priority.get(c.rank, 0), default=None) for suit in Deck.suits]
        team2_best_cards = [max((card for card in team2_captures if card.suit == suit),
                                key=lambda c: suit_priority.get(c.rank, 0), default=None) for suit in Deck.suits]

        team1_primiera = sum(suit_priority.get(card.rank, 0) for card in team1_best_cards if card)
        team2_primiera = sum(suit_priority.get(card.rank, 0) for card in team2_best_cards if card)

        if team1_primiera > team2_primiera:
            team1_points += 1
        elif team2_primiera > team1_primiera:
            team2_points += 1

        # Final reward: 1 / -1 / 0
        if team1_points > team2_points:
            return 1 , -1
        elif team2_points > team1_points:
            return -1, 1
        else:
            return 0, 0

    def __deepcopy__(self, memo):
        new_game = ScopaGame(logger=None)
        memo[id(self)] = new_game
        new_game.deck = self.deck
        new_players = []
        for p in self.players:
            np = Player(p.side, p.name)
            np.hand = list(p.hand)
            np.captures = list(p.captures)
            np.history = list(p.history)
            np.scopas = p.scopas
            new_players.append(np)
        new_game.players = new_players
        new_game.table = list(self.table)
        new_game.last_capture = self.last_capture
        new_game.last_scopa_player = self.last_scopa_player
        new_game.tlogger = None
        return new_game

# ...env(...) unchanged...

class MaScopaEnv(AECEnv):
    # metadata unchanged...

    def __init__(self, render_mode=None, tlogger=None):
        super().__init__()
        self.render_mode = render_mode
        self.tlogger = tlogger
        self.commulative_sides = [0, 0]
        self.archive_scores = []

        self.game = ScopaGame(logger=self.tlogger)
        self.possible_agents = [player.name for player in self.game.players]
        self.agent_name_mapping = {agent: int(agent[-1]) for  agent in self.possible_agents}

<<<<<<< HEAD
        self._suit_offset = {
            'cuori': 0,
            'picche': 10,
            'fiori': 20,
            'bello': 30,
        }
        players = len(self.game.players)
        self.global_state_dim = (players * 3 * 40) + 40 + (players * 2)

        self._action_spaces = {
            #agent: spaces.Box(0, 1, shape=(1,40)) for agent in self.possible_agents
            agent: spaces.Discrete(40) for agent in self.possible_agents
        }
        self._observation_spaces = {
            agent: spaces.Box(0, 1, shape=(4, 40), dtype=np.float32) for agent in self.possible_agents
        }

        self.reset()

    def observation_space(self, agent):
        return self._observation_spaces[agent]

    def action_space(self, agent):
        return self._action_spaces[agent]

    def _encode_cards(self, cards):
        vec = np.zeros(40, dtype=np.float32)
        for card in cards:
            index = (card.rank - 1) + self._suit_offset[card.suit]
            vec[index] += 1.0
        return vec

    def get_global_state(self):
        """Return a flat global state vector for centralized critics."""
        hands = [self._encode_cards(player.hand) for player in self.game.players]
        table = self._encode_cards(self.game.table)
        captures = [self._encode_cards(player.captures) for player in self.game.players]
        history = [self._encode_cards(player.history) for player in self.game.players]
        scopas = np.asarray([player.scopas for player in self.game.players], dtype=np.float32)
        current = np.zeros(len(self.game.players), dtype=np.float32)
        if getattr(self, 'agent_selection', None) in self.agent_name_mapping:
            current_index = self.agent_name_mapping[self.agent_selection]
            current[current_index] = 1.0
        feature_list = hands + [table] + captures + history + [scopas, current]
        return np.concatenate(feature_list).astype(np.float32, copy=False)


    def observe(self, agent):
        player_index = self.agent_name_mapping[agent]
        friend_index = (player_index + 2) % 4
        player = self.game.players[player_index]
        friend = self.game.players[friend_index]

        state = np.zeros((4, 40), dtype=np.float32)
        offset = self._suit_offset

        for card in player.hand:
            index = (card.rank - 1) + offset[card.suit]
            state[0][index] = 1.0

        for card in self.game.table:
            index = (card.rank - 1) + offset[card.suit]
            state[1][index] = 1.0

        for card in player.captures:
            index = (card.rank - 1) + offset[card.suit]
            state[2][index] = 1.0

        for card in friend.captures:
            index = (card.rank - 1) + offset[card.suit]
            state[2][index] = 1.0

        for card in friend.history:
            index = (card.rank - 1) + offset[card.suit]
            state[3][index] = 1.0

        return state
=======
        self._action_spaces = {agent: spaces.Discrete(40) for agent in self.possible_agents}
        self._observation_spaces = {agent: spaces.Box(0, 1, shape=(6, 40), dtype=np.float32) for agent in self.possible_agents}

        self.reset()

    # observation_space/action_space/observe() unchanged...
>>>>>>> 1f894b5b

    def reset(self, seed='42', options='43'):
        self.game.reset(seed=seed)
        self.num_moves = 0
        random.seed(seed)
        randstart = random.randint(0, 3)
        self.possible_agents = self.possible_agents[randstart:] + self.possible_agents[:randstart]
        self.agents = self.possible_agents[:]

        self.rewards = {agent: 0 for agent in self.agents}
        self._cumulative_rewards = {agent: 0 for agent in self.agents}
        self.terminations = {agent: False for agent in self.agents}
        self.truncations = {agent: False for agent in self.agents}
        self.infos = {agent: {"action_mask": self.get_action_mask(agent)} for agent in self.agents}
        self.observations = {agent: self.observe(agent) for agent in self.agents}

        self._agent_selector = AgentSelector(self.agents)
        self.agent_selection = self._agent_selector.next()

    # get_action_mask unchanged...

    def step(self, action):
        if self.terminations[self.agent_selection] or self.truncations[self.agent_selection]:
            self._was_dead_step(action)
            return

        agent = self.agent_selection
        player_index = self.agent_name_mapping[agent]
        player = self.game.players[player_index]

        # Find chosen card; validate legality
        card = None
        for c in player.hand:
            ind = (c.rank - 1) + {
                'cuori': 0,
                'picche': 10,
                'fiori': 20,
                'bello': 30
            }[c.suit]
            if ind == action:
                card = c
                break
        assert card is not None, f"Illegal action index {action} for agent {agent}"

        if PRINT_DEBUG:
            print(f"\n### Agent {agent} plays card: {card}")
            print(f"### Table state before play: {[card.__str__() for card in self.game.table]}")

        # Apply move
        self.game.play_card(card, player)

<<<<<<< HEAD
        for name in self.agents:
            self.observations[name] = self.observe(name)
            if name not in self.infos:
                self.infos[name] = {}
            self.infos[name]["action_mask"] = self.get_action_mask(name)

        if PRINT_DEBUG: 
=======
        if PRINT_DEBUG:
>>>>>>> 1f894b5b
            print(f"### Table state after play: {[card.__str__() for card in self.game.table]}")

        # Check terminal (all hands empty)
        is_terminal = all(len(p.hand) == 0 for p in self.game.players)

        # If the move emptied the table AND it is the last move of the hand,
        # undo the scopa that was just counted (Scopa convention).
        if is_terminal and self.game.last_scopa_player is not None:
            lp = self.game.last_scopa_player
            self.game.players[lp].scopas = max(0, self.game.players[lp].scopas - 1)
            self.game.last_scopa_player = None  # clear flag

        if is_terminal:
            # Score the round
            round_scores = self.game.evaluate_round()
            self.archive_scores.append(round_scores)
            self.commulative_sides[0] += round_scores[0]
            self.commulative_sides[1] += round_scores[1]
            if self.tlogger is not None:
                self.tlogger.writer.add_scalar("Scores/Side/0", self.commulative_sides[0], self.tlogger.simulation_clock)
                self.tlogger.writer.add_scalar("Scores/Side/1", self.commulative_sides[1], self.tlogger.simulation_clock)
            if PRINT_DEBUG: print(f"### Round scores: {round_scores}")
            for i, ag in enumerate(self.possible_agents):
                self.rewards[ag] = round_scores[self.agent_name_mapping[ag] % 2]
            if PRINT_DEBUG: print(f"### Rewards after termination: {self.rewards}")
            self.terminations = {ag: True for ag in self.agents}

        if PRINT_DEBUG: print(f"### Observations updated for agent {agent}")
        self.num_moves += 1

        if self.num_moves >= NUM_ITERS:
            self.truncations = {a: True for a in self.agents}

        if PRINT_DEBUG: print(f"### Agent selection moved to next agent")
        self.agent_selection = self._agent_selector.next()

        if self.tlogger is not None:
            self.tlogger.record_step()<|MERGE_RESOLUTION|>--- conflicted
+++ resolved
@@ -86,10 +86,7 @@
         self.deck.shuffle(seed=seed)
         self.table = []
         self.last_capture = None
-<<<<<<< HEAD
-=======
         self.last_scopa_player = None
->>>>>>> 1f894b5b
         for player in self.players:
             player.reset()
         for player in self.players:
@@ -135,7 +132,6 @@
         """Apply a move. Handles capture priority, Ace sweep, Scopa detection.
         NOTE: sets self.last_capture and self.last_scopa_player (if scopa)."""
         player.history.append(card)
-        player_index = self.players.index(player)
 
         player_index = self.players.index(player)
 
@@ -146,8 +142,6 @@
             player.capture(self.table, _with=card)
             self.table = []
             self.last_capture = player_index
-<<<<<<< HEAD
-=======
             if was_non_empty:
                 # count scopa here (may be undone at hand end)
                 player.scopas += 1
@@ -155,7 +149,6 @@
                 if self.tlogger is not None:
                     self.tlogger.scopa(player)
                 if PRINT_DEBUG: print(f"\t!!! Scopa (Ace) for player side {player.side}")
->>>>>>> 1f894b5b
             return
 
         # Non-ace: check capture(s)
@@ -179,21 +172,12 @@
             self.table.append(card)
 
     def evaluate_round(self):
-<<<<<<< HEAD
-        if self.table and self.last_capture is not None:
-            capturing_player = self.players[self.last_capture]
-            capturing_player.capture(self.table)
-            self.table = []
-            self.last_capture = None
-            
-=======
         """Award leftover table to last capturer, then score."""
         # Award leftover table to last capturer (if any)
         if self.last_capture is not None and len(self.table) > 0:
             self.players[self.last_capture].captures.extend(self.table)
             self.table = []
 
->>>>>>> 1f894b5b
         # Shared captures by team
         team1_captures = [card for player in self.players if player.side == 1 for card in player.captures]
         team2_captures = [card for player in self.players if player.side == 2 for card in player.captures]
@@ -288,7 +272,6 @@
         self.possible_agents = [player.name for player in self.game.players]
         self.agent_name_mapping = {agent: int(agent[-1]) for  agent in self.possible_agents}
 
-<<<<<<< HEAD
         self._suit_offset = {
             'cuori': 0,
             'picche': 10,
@@ -298,82 +281,12 @@
         players = len(self.game.players)
         self.global_state_dim = (players * 3 * 40) + 40 + (players * 2)
 
-        self._action_spaces = {
-            #agent: spaces.Box(0, 1, shape=(1,40)) for agent in self.possible_agents
-            agent: spaces.Discrete(40) for agent in self.possible_agents
-        }
-        self._observation_spaces = {
-            agent: spaces.Box(0, 1, shape=(4, 40), dtype=np.float32) for agent in self.possible_agents
-        }
-
-        self.reset()
-
-    def observation_space(self, agent):
-        return self._observation_spaces[agent]
-
-    def action_space(self, agent):
-        return self._action_spaces[agent]
-
-    def _encode_cards(self, cards):
-        vec = np.zeros(40, dtype=np.float32)
-        for card in cards:
-            index = (card.rank - 1) + self._suit_offset[card.suit]
-            vec[index] += 1.0
-        return vec
-
-    def get_global_state(self):
-        """Return a flat global state vector for centralized critics."""
-        hands = [self._encode_cards(player.hand) for player in self.game.players]
-        table = self._encode_cards(self.game.table)
-        captures = [self._encode_cards(player.captures) for player in self.game.players]
-        history = [self._encode_cards(player.history) for player in self.game.players]
-        scopas = np.asarray([player.scopas for player in self.game.players], dtype=np.float32)
-        current = np.zeros(len(self.game.players), dtype=np.float32)
-        if getattr(self, 'agent_selection', None) in self.agent_name_mapping:
-            current_index = self.agent_name_mapping[self.agent_selection]
-            current[current_index] = 1.0
-        feature_list = hands + [table] + captures + history + [scopas, current]
-        return np.concatenate(feature_list).astype(np.float32, copy=False)
-
-
-    def observe(self, agent):
-        player_index = self.agent_name_mapping[agent]
-        friend_index = (player_index + 2) % 4
-        player = self.game.players[player_index]
-        friend = self.game.players[friend_index]
-
-        state = np.zeros((4, 40), dtype=np.float32)
-        offset = self._suit_offset
-
-        for card in player.hand:
-            index = (card.rank - 1) + offset[card.suit]
-            state[0][index] = 1.0
-
-        for card in self.game.table:
-            index = (card.rank - 1) + offset[card.suit]
-            state[1][index] = 1.0
-
-        for card in player.captures:
-            index = (card.rank - 1) + offset[card.suit]
-            state[2][index] = 1.0
-
-        for card in friend.captures:
-            index = (card.rank - 1) + offset[card.suit]
-            state[2][index] = 1.0
-
-        for card in friend.history:
-            index = (card.rank - 1) + offset[card.suit]
-            state[3][index] = 1.0
-
-        return state
-=======
         self._action_spaces = {agent: spaces.Discrete(40) for agent in self.possible_agents}
         self._observation_spaces = {agent: spaces.Box(0, 1, shape=(6, 40), dtype=np.float32) for agent in self.possible_agents}
 
         self.reset()
 
     # observation_space/action_space/observe() unchanged...
->>>>>>> 1f894b5b
 
     def reset(self, seed='42', options='43'):
         self.game.reset(seed=seed)
@@ -425,17 +338,7 @@
         # Apply move
         self.game.play_card(card, player)
 
-<<<<<<< HEAD
-        for name in self.agents:
-            self.observations[name] = self.observe(name)
-            if name not in self.infos:
-                self.infos[name] = {}
-            self.infos[name]["action_mask"] = self.get_action_mask(name)
-
-        if PRINT_DEBUG: 
-=======
         if PRINT_DEBUG:
->>>>>>> 1f894b5b
             print(f"### Table state after play: {[card.__str__() for card in self.game.table]}")
 
         # Check terminal (all hands empty)
