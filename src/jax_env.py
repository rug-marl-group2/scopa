--- conflicted
+++ resolved
@@ -162,14 +162,9 @@
 
 @jax.jit
 def build_observation(state: State, seat: jnp.ndarray) -> jnp.ndarray:
-<<<<<<< HEAD
-    # 4x40 planes: hand, table, captures(me+friend), history(friend)
-    friend = (seat + 2) % 4
-=======
     friend = (seat + 2) % 4
     enemy1 = (seat + 1) % 4
     enemy2 = (seat + 3) % 4
->>>>>>> 1f894b5b
 
     out = jnp.zeros((4, NUM_CARDS), dtype=jnp.float32)
     out = out.at[0].set(state.hands[seat].astype(jnp.float32))
