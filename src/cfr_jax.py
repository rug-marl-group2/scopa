from typing import Dict, Tuple, Optional, Union, Callable
from dataclasses import dataclass
from collections import OrderedDict, defaultdict
import os
import pickle
<<<<<<< HEAD
import time
=======
import hashlib
>>>>>>> 1f894b5b

import numpy as np
from numpy.random import Generator, PCG64
from tqdm import trange
<<<<<<< HEAD
import hashlib
=======
>>>>>>> 1f894b5b


# --------------------------
# Numpy-based Environment
# --------------------------

NUM_SUITS = 4
NUM_RANKS = 10
NUM_CARDS = NUM_SUITS * NUM_RANKS

# Index metadata
CARD_RANKS = np.concatenate([np.arange(1, NUM_RANKS + 1, dtype=np.int32) for _ in range(NUM_SUITS)])
CARD_SUITS = np.concatenate([np.full((NUM_RANKS,), si, dtype=np.int32) for si in range(NUM_SUITS)])
TEAM0_MASK = np.array([1, 0, 1, 0], dtype=np.int32)
TEAM1_MASK = np.array([0, 1, 0, 1], dtype=np.int32)
TEAM_INDEX = np.array([0, 1, 0, 1], dtype=np.int32)
PRIMIERA_PRIORITY = np.array([0, 2, 0, 0, 0, 1, 3, 4, 0, 0, 0], dtype=np.int32)


class NState:
    """Lightweight NumPy state for CFR traversals."""
    def __init__(self):
        self.hands = np.zeros((4, NUM_CARDS), dtype=np.int8)
        self.table = np.zeros((NUM_CARDS,), dtype=np.int8)
        self.captures = np.zeros((4, NUM_CARDS), dtype=np.int8)
        self.history = np.zeros((4, NUM_CARDS), dtype=np.int8)
        self.scopas = np.zeros((4,), dtype=np.int32)
        self.cur_player = np.int32(0)
        self.last_capture_player = np.int32(-1)  # awarding leftover table at end


@dataclass
class ActionDiff:
    seat: int
    action_idx: int
    hand_prev: int
    history_prev: int
    table_indices: np.ndarray
    table_prev: np.ndarray
    captures_indices: np.ndarray
    scopa_delta: int
    last_capture_prev: int
    cur_player_prev: int


<<<<<<< HEAD
@dataclass
class EvaluationSchedule:
    """Utility container that governs periodic evaluation runs."""

    every: Optional[int]
    episodes: int
    use_avg_policy: bool

    def is_enabled(self) -> bool:
        return self.every is not None and self.every > 0 and self.episodes > 0

    def should_run(self, iteration: int) -> bool:
        return self.is_enabled() and iteration % int(self.every) == 0

    def resolved_episodes(self) -> int:
        return max(int(self.episodes), 1)


@dataclass
class ExploitabilitySchedule:
    """Schedule controlling exploitability estimation frequency."""

    every: Optional[int]
    episodes: Optional[int]
    use_avg_policy: bool

    def is_enabled(self) -> bool:
        return self.every is not None and self.every > 0

    def should_run(self, iteration: int) -> bool:
        return self.is_enabled() and iteration % int(self.every) == 0

    def resolved_episodes(self, fallback: int) -> int:
        eps = self.episodes if self.episodes is not None and self.episodes > 0 else fallback
        return max(int(eps), 1)


@dataclass
class ExploitabilityConfig:
    """Configuration for Monte Carlo exploitability estimation."""

    policy_rollouts: int = 4
    best_response_rollouts: int = 4
    opponent_samples: int = 1

    def sanitized(self) -> "ExploitabilityConfig":
        return ExploitabilityConfig(
            policy_rollouts=max(int(self.policy_rollouts), 1),
            best_response_rollouts=max(int(self.best_response_rollouts), 1),
            opponent_samples=max(int(self.opponent_samples), 1),
        )


def _apply_action_core(
    st: NState,
    action_idx: int,
    subset_mask: Optional[np.ndarray] = None,
    mask_resolver: Optional[Callable[[np.ndarray, int], np.ndarray]] = None,
    record_diff: bool = False,
) -> Tuple[Optional[ActionDiff], bool]:
    """Shared Scopa action application used by env step and CFR traversal."""

    seat = int(st.cur_player)
    diff: Optional[ActionDiff] = None
    if record_diff:
        diff = ActionDiff(
            seat=seat,
            action_idx=int(action_idx),
            hand_prev=int(st.hands[seat, action_idx]),
            history_prev=int(st.history[seat, action_idx]),
            table_indices=np.empty(0, dtype=np.int32),
            table_prev=np.empty(0, dtype=np.int8),
            captures_indices=np.empty(0, dtype=np.int32),
            scopa_delta=0,
            last_capture_prev=int(st.last_capture_player),
            cur_player_prev=int(st.cur_player),
        )

    st.hands[seat, action_idx] = 0
    st.history[seat, action_idx] = 1
    rank = int(CARD_RANKS[action_idx])
    scopa = False

    if rank == 1:
        table_indices = np.nonzero(st.table)[0]
        if table_indices.size > 0:
            if diff is not None:
                diff.table_indices = table_indices
                diff.table_prev = st.table[table_indices].copy()
            st.table[table_indices] = 0
        captured = np.zeros((NUM_CARDS,), dtype=np.int8)
        if table_indices.size > 0:
            captured[table_indices] = 1
        captured[action_idx] = 1
        cap_idx = np.nonzero(captured)[0]
        if cap_idx.size > 0:
            if diff is not None:
                diff.captures_indices = cap_idx
            st.captures[seat, cap_idx] += 1
        st.last_capture_player = np.int32(seat)
    else:
        mask = subset_mask
        if mask is None and mask_resolver is not None:
            mask = mask_resolver(st.table, rank)
        mask_bool = None if mask is None else np.asarray(mask, dtype=bool)
        if mask_bool is not None and mask_bool.any():
            table_indices = np.nonzero(mask_bool)[0]
            if diff is not None:
                diff.table_indices = table_indices
                diff.table_prev = st.table[table_indices].copy()
            st.table[table_indices] = 0
            captured = mask_bool.astype(np.int8)
            captured[action_idx] = 1
            cap_idx = np.nonzero(captured)[0]
            if cap_idx.size > 0:
                if diff is not None:
                    diff.captures_indices = cap_idx
                st.captures[seat, cap_idx] += 1
            scopa = bool(st.table.sum() == 0)
            if scopa:
                st.scopas[seat] += 1
                if diff is not None:
                    diff.scopa_delta = 1
            st.last_capture_player = np.int32(seat)
        else:
            if diff is not None:
                diff.table_indices = np.array([action_idx], dtype=np.int32)
                diff.table_prev = np.array([st.table[action_idx]], dtype=np.int8)
            st.table[action_idx] = 1

    st.cur_player = np.int32((seat + 1) % 4)
    return diff, scopa
=======
# ---------- helper capture masks (single-over-subset priority) ----------

def _single_match_mask(table: np.ndarray, target_rank: int) -> np.ndarray:
    """Mask with True at indices where a single equal-rank capture is possible."""
    if target_rank <= 0:
        return np.zeros((NUM_CARDS,), dtype=bool)
    return (table.astype(bool) & (CARD_RANKS == target_rank))


def _subset_sum_mask(table: np.ndarray, target_rank: int) -> np.ndarray:
    """Subset-sum DP over table ranks to reach target_rank (fallback if no single)."""
    dp_has = np.zeros(NUM_RANKS + 1, dtype=bool)
    dp_has[0] = True
    dp_mask = np.zeros((NUM_RANKS + 1, NUM_CARDS), dtype=bool)
    for i in range(NUM_CARDS):
        if table[i] != 1:
            continue
        r = int(CARD_RANKS[i])
        for s in range(NUM_RANKS, r - 1, -1):
            if not dp_has[s] and dp_has[s - r]:
                dp_has[s] = True
                dp_mask[s] = dp_mask[s - r].copy()
                dp_mask[s][i] = True
    if target_rank >= 0 and target_rank <= NUM_RANKS and dp_has[target_rank]:
        return dp_mask[target_rank]
    return np.zeros((NUM_CARDS,), dtype=bool)


def _best_capture_mask(table: np.ndarray, target_rank: int) -> np.ndarray:
    """Priority rule: prefer single equal-rank, else subset-sum combination."""
    sm = _single_match_mask(table, target_rank)
    if sm.any():
        return sm
    return _subset_sum_mask(table, target_rank)


# ------------------- rollout/np_* env with corrected rules -------------------
>>>>>>> 1f894b5b

def np_init_state(rng: Generator) -> NState:
    st = NState()
    perm = rng.permutation(NUM_CARDS)
    for seat in range(4):
        idx = perm[seat * 10:(seat + 1) * 10]
        st.hands[seat, idx] = 1
    st.cur_player = np.int32(rng.integers(0, 4))
    return st


def np_clone_state(st: NState) -> NState:
    clone = NState()
    clone.hands[...] = st.hands
    clone.table[...] = st.table
    clone.captures[...] = st.captures
    clone.history[...] = st.history
    clone.scopas[...] = st.scopas
    clone.cur_player = np.int32(st.cur_player)
    clone.last_capture_player = np.int32(st.last_capture_player)
    return clone


def np_legal_mask(st: NState) -> np.ndarray:
    return st.hands[int(st.cur_player)]


def np_build_obs(st: NState, seat: int) -> np.ndarray:
    friend = (seat + 2) % 4
    enemy1 = (seat + 1) % 4
    enemy2 = (seat + 3) % 4
    out = np.zeros((6, NUM_CARDS), dtype=np.float32)
    out[0] = st.hands[seat]
    out[1] = st.table
    out[2] = np.clip(st.captures[seat] + st.captures[friend], 0, 1)
    out[3] = st.history[enemy1]
    out[4] = st.history[enemy2]
    out[5] = st.history[friend]
    return out


<<<<<<< HEAD

_EMPTY_DP_HAS = np.zeros((NUM_RANKS + 1,), dtype=bool)
_EMPTY_DP_HAS[0] = True
_EMPTY_DP_MASK = np.zeros((NUM_RANKS + 1, NUM_CARDS), dtype=bool)


def _subset_sum_dp_numpy(table: np.ndarray) -> Tuple[np.ndarray, np.ndarray]:
    if table.sum() <= 0:
        return _EMPTY_DP_HAS.copy(), _EMPTY_DP_MASK.copy()
    dp_has = np.zeros((NUM_RANKS + 1,), dtype=bool)
    dp_has[0] = True
    dp_mask = np.zeros((NUM_RANKS + 1, NUM_CARDS), dtype=bool)
    table_indices = np.nonzero(table)[0]
    for idx in table_indices:
        rank = int(CARD_RANKS[idx])
        if rank <= 0 or rank > NUM_RANKS:
            continue
        for s in range(NUM_RANKS, rank - 1, -1):
            if (not dp_has[s]) and dp_has[s - rank]:
                dp_has[s] = True
                row = dp_mask[s - rank].copy()
                row[idx] = True
                dp_mask[s] = row
    return dp_has, dp_mask


def _subset_sum_mask(table: np.ndarray, target_rank: int) -> np.ndarray:
    if target_rank <= 0 or target_rank > NUM_RANKS:
        return np.zeros((NUM_CARDS,), dtype=bool)
    dp_has, dp_mask = _subset_sum_dp_numpy(table)
    if target_rank >= dp_has.size or not bool(dp_has[target_rank]):
        return np.zeros((NUM_CARDS,), dtype=bool)
    return np.asarray(dp_mask[target_rank], dtype=bool).copy()


def np_step(st: NState, action_idx: int) -> tuple[NState, bool]:
    _, scopa = _apply_action_core(
        st,
        int(action_idx),
        mask_resolver=_subset_sum_mask,
        record_diff=False,
    )
=======
def np_step(st: NState, action_idx: int) -> Tuple[NState, bool]:
    """Apply action to state with:
       - single-over-subset priority
       - Ace sweep counts scopa (unless last move)
       - track last_capture_player
    """
    seat = int(st.cur_player)
    # Remove from hand, mark history
    st.hands[seat, action_idx] = 0
    st.history[seat, action_idx] = 1
    rank = int(CARD_RANKS[action_idx])

    scopa = False

    if rank == 1:
        # Ace captures entire table + played card
        table_nonempty = (st.table.sum() > 0)
        captured = st.table.astype(np.int8).copy()
        captured[action_idx] = 1
        st.captures[seat] += captured
        st.table[:] = 0
        st.last_capture_player = np.int32(seat)
        # Ace sweep is a scopa iff table had cards before
        scopa = bool(table_nonempty)
        if scopa:
            st.scopas[seat] += 1
    else:
        # Priority: single equal rank > any combination
        subset_mask = _best_capture_mask(st.table, rank)
        if subset_mask.any():
            st.table[subset_mask] = 0
            captured = subset_mask.astype(np.int8)
            captured[action_idx] = 1
            st.captures[seat] += captured
            scopa = (st.table.sum() == 0)
            if scopa:
                st.scopas[seat] += 1
            st.last_capture_player = np.int32(seat)
        else:
            st.table[action_idx] = 1
            scopa = False

    # If this move ends the hand, do NOT count a scopa made on the last move
    st.cur_player = np.int32((seat + 1) % 4)
    if (st.hands.sum() == 0) and scopa:
        st.scopas[seat] = max(0, int(st.scopas[seat]) - 1)
        scopa = False

>>>>>>> 1f894b5b
    return st, scopa


def np_is_terminal(st: NState) -> bool:
    return int(st.hands.sum()) == 0


<<<<<<< HEAD
def np_final_captures(st: NState) -> np.ndarray:
    captures = st.captures.copy()
    if int(st.last_capture_player) >= 0:
        seat = int(st.last_capture_player)
        captures[seat] = np.clip(captures[seat] + st.table, 0, 1)
    return captures


def _distribute_point(team_points: np.ndarray, player_points: np.ndarray, team_idx: int, seats: tuple[int, int], totals: float, counts: np.ndarray, value: float = 1.0) -> None:
    """Add `value` reward to a team and share to individual seats."""
    team_points[team_idx] += value
    if totals > 0.0:
        weights = [counts[seat] / float(totals) for seat in seats]
    else:
        weights = [1.0 / len(seats)] * len(seats)
    for seat, w in zip(seats, weights):
        player_points[seat] += value * float(w)


def np_round_scores(st: NState) -> tuple[np.ndarray, np.ndarray]:
    """Return (team_points, player_points) for a terminal state."""
    captures = np_final_captures(st)

    team0_caps = (captures.T @ TEAM0_MASK).astype(np.int32)
    team1_caps = (captures.T @ TEAM1_MASK).astype(np.int32)
    card_counts = captures.sum(axis=1).astype(np.int32)
    team_card_counts = np.array([
        int(card_counts[0] + card_counts[2]),
        int(card_counts[1] + card_counts[3]),
    ], dtype=np.int32)
=======
def _award_leftover_to_last_capturer(st: NState) -> None:
    """At terminal, award remaining table cards to the last capturer (if any)."""
    if st.last_capture_player >= 0 and st.table.sum() > 0:
        idx = np.nonzero(st.table)[0]
        if idx.size > 0:
            st.captures[int(st.last_capture_player), idx] += 1
            st.table[idx] = 0


def np_evaluate_round(st: NState) -> Tuple[int, int]:
    # Award leftover table first
    _award_leftover_to_last_capturer(st)

    # Team captures
    team0_mask = np.array([1, 0, 1, 0], dtype=np.int32)
    team1_mask = np.array([0, 1, 0, 1], dtype=np.int32)
    team0_caps = (st.captures.T @ team0_mask).astype(np.int32)
    team1_caps = (st.captures.T @ team1_mask).astype(np.int32)

    t0 = 0
    t1 = 0

    # Scopas
    t0 += int(st.scopas @ team0_mask)
    t1 += int(st.scopas @ team1_mask)

    # Most cards
    c0 = int(team0_caps.sum())
    c1 = int(team1_caps.sum())
    t0 += 1 if c0 > c1 else 0
    t1 += 1 if c1 > c0 else 0

    # Most coins (bello suit == 3)
    is_bello = (CARD_SUITS == 3).astype(np.int32)
    b0 = int((team0_caps * is_bello).sum())
    b1 = int((team1_caps * is_bello).sum())
    t0 += 1 if b0 > b1 else 0
    t1 += 1 if b1 > b0 else 0
>>>>>>> 1f894b5b

    is_bello = (CARD_SUITS == 3).astype(np.int32)
    coin_counts = (captures * is_bello).sum(axis=1).astype(np.int32)
    team_coin_counts = np.array([
        int(coin_counts[0] + coin_counts[2]),
        int(coin_counts[1] + coin_counts[3]),
    ], dtype=np.int32)

    player_points = np.zeros(4, dtype=np.float32)
    team_points = np.zeros(2, dtype=np.float32)

    # Scopa points accrue to the player who completed them.
    scopa_counts = st.scopas.astype(np.float32)
    player_points += scopa_counts
    team_points[0] += float(scopa_counts[0] + scopa_counts[2])
    team_points[1] += float(scopa_counts[1] + scopa_counts[3])

    # Most cards bonus.
    if team_card_counts[0] > team_card_counts[1]:
        _distribute_point(team_points, player_points, 0, (0, 2), float(team_card_counts[0]), card_counts)
    elif team_card_counts[1] > team_card_counts[0]:
        _distribute_point(team_points, player_points, 1, (1, 3), float(team_card_counts[1]), card_counts)

    # Most coins bonus.
    if team_coin_counts[0] > team_coin_counts[1]:
        _distribute_point(team_points, player_points, 0, (0, 2), float(team_coin_counts[0]), coin_counts)
    elif team_coin_counts[1] > team_coin_counts[0]:
        _distribute_point(team_points, player_points, 1, (1, 3), float(team_coin_counts[1]), coin_counts)

    # Sette bello goes to the player who captured it.
    sette_bello_idx = 3 * NUM_RANKS + (7 - 1)
<<<<<<< HEAD
    sette_owner = np.nonzero(captures[:, sette_bello_idx])[0]
    if sette_owner.size > 0:
        seat = int(sette_owner[0])
        team_idx = TEAM_INDEX[seat]
        team_points[team_idx] += 1.0
        player_points[seat] += 1.0

    # Primiera bonus: distribute according to each player's contribution.
    player_primiera = np.zeros(4, dtype=np.float32)
    pri = PRIMIERA_PRIORITY[1:]
    for seat in range(4):
        cards = captures[seat].reshape(NUM_SUITS, NUM_RANKS)
        player_primiera[seat] = float((cards * pri).max(axis=1).sum())
    team_primiera = np.array([
        float(player_primiera[0] + player_primiera[2]),
        float(player_primiera[1] + player_primiera[3]),
    ], dtype=np.float32)
    if team_primiera[0] > team_primiera[1]:
        _distribute_point(team_points, player_points, 0, (0, 2), float(team_primiera[0]), player_primiera)
    elif team_primiera[1] > team_primiera[0]:
        _distribute_point(team_points, player_points, 1, (1, 3), float(team_primiera[1]), player_primiera)

    return team_points, player_points


def np_evaluate_round(st: NState) -> tuple[int, int]:
    team_points, _ = np_round_scores(st)
    if team_points[0] > team_points[1]:
=======
    t0 += 1 if team0_caps[sette_bello_idx] > 0 else 0
    t1 += 1 if team1_caps[sette_bello_idx] > 0 else 0

    # Primiera priorities (same as env)
    RANK_PRIORITY = np.array([0, 2, 0, 0, 0, 1, 3, 4, 0, 0, 0], dtype=np.int32)
    pri = RANK_PRIORITY[1:]
    by_suit_rank0 = team0_caps.reshape(NUM_SUITS, NUM_RANKS)
    by_suit_rank1 = team1_caps.reshape(NUM_SUITS, NUM_RANKS)
    prim0 = int((by_suit_rank0 * pri).max(axis=1).sum())
    prim1 = int((by_suit_rank1 * pri).max(axis=1).sum())
    t0 += 1 if prim0 > prim1 else 0
    t1 += 1 if prim1 > prim0 else 0

    if t0 > t1:
>>>>>>> 1f894b5b
        return 1, -1
    if team_points[1] > team_points[0]:
        return -1, 1
    return 0, 0


# -------------------------- CFR utilities --------------------------

def regret_matching(regrets: np.ndarray, legal_mask: np.ndarray) -> np.ndarray:
    pos = np.maximum(regrets, 0.0) * legal_mask
    s = float(pos.sum())
    if s > 0.0:
        return pos / s
    lm = legal_mask.astype(np.float32)
    denom = float(max(int(lm.sum()), 1))
    return lm / denom


# -------------------------- CFRTrainer --------------------------

class CFRTrainer:
    def __init__(self, seed: int = 42, tlogger: Optional[object] = None, branch_topk: Optional[int] = None,
                 max_infosets: Optional[int] = None, obs_key_mode: str = "full",
                 dtype: np.dtype = np.float16, rm_plus: bool = True, rng: Optional[Generator] = None,
                 progressive_widening: bool = True, pw_alpha: float = 0.3, pw_tail: int = 3,
                 regret_prune: bool = True, prune_threshold: float = -0.05,
                 prune_warmup: int = 32, prune_reactivation: int = 8,
                 subset_cache_size: int = 8192, max_branch_actions: int = 0,
                 rollout_depth: int = 0, rollout_samples: int = 0, reward_mode: str = "team",
                 exploit_config: Optional[ExploitabilityConfig] = None):
        self.tlogger = tlogger
        self.rm_plus = bool(rm_plus)

        bt = branch_topk if (branch_topk is not None and int(branch_topk) > 0) else None
        self.branch_topk = bt
        self.progressive_widening = bool(progressive_widening) and (self.branch_topk is not None)
        self.pw_alpha = max(float(pw_alpha), 0.0)
        self.pw_tail = max(int(pw_tail), 0)

        self.regret_prune = bool(regret_prune)
        self.prune_threshold = float(prune_threshold)
        self.prune_warmup = max(int(prune_warmup), 0)
        self.prune_reactivation = max(int(prune_reactivation), 1)

        # caches, visits, memory limits
        self._infoset_visits: Dict[Tuple[int, bytes], int] = {}
        self._subset_cache: OrderedDict[bytes, Tuple[np.ndarray, np.ndarray]] = OrderedDict()
        self._subset_cache_cap = max(int(subset_cache_size), 0)
        self.max_branch_actions = int(max_branch_actions) if (max_branch_actions and max_branch_actions > 0) else None
        if self.max_branch_actions is not None and self.branch_topk is not None:
            self.branch_topk = min(self.branch_topk, self.max_branch_actions)

        self.rollout_depth = int(rollout_depth) if (rollout_depth and rollout_depth > 0) else None
        self.rollout_samples = max(int(rollout_samples), 1) if self.rollout_depth is not None else 0
        self._max_rollout_steps = NUM_CARDS * 2
        mode = str(reward_mode).lower()
        if mode not in ("team", "selfish"):
            raise ValueError(f"Unsupported reward_mode: {reward_mode}")
        self.reward_mode = mode
        base_exploit_cfg = exploit_config.sanitized() if exploit_config is not None else ExploitabilityConfig()
        self.exploit_config = base_exploit_cfg.sanitized()

        self.max_infosets = int(max_infosets) if (max_infosets is not None and max_infosets > 0) else None
        self._last_seen: Dict[Tuple[int, bytes], int] = {}
        self._clock: int = 0
        self.obs_key_mode = str(obs_key_mode)

        table_dtype = np.dtype(dtype)
        self.dtype = table_dtype
        # accumulators at least float32
        accum_dtype = np.dtype(np.float32)
        if table_dtype.itemsize >= accum_dtype.itemsize:
            accum_dtype = table_dtype
        self.accum_dtype = accum_dtype

        # RNG
        if rng is None:
            self.rng = Generator(PCG64(seed))
        elif hasattr(rng, "choice"):
            self.rng = rng
        else:
            try:
                entropy = np.asarray(rng, dtype=np.uint64).tobytes()
                if not entropy:
                    raise ValueError("empty entropy")
                digest = hashlib.sha1(entropy).digest()
                seed_material = int.from_bytes(digest[:8], "little")
            except Exception:
                seed_material = int(seed)
            self.rng = Generator(PCG64(seed_material & ((1 << 64) - 1)))

        # infoset tables
        self.cum_regret: Dict[Tuple[int, bytes], np.ndarray] = {}
        self.cum_strategy: Dict[Tuple[int, bytes], np.ndarray] = {}
        self.best_vs_random_win_rate: float = float("-inf")

    # --- strategy helpers ---

    def _get_strategy(self, infoset_key, legal_mask: np.ndarray) -> np.ndarray:
        if infoset_key not in self.cum_regret:
            self.cum_regret[infoset_key] = np.zeros((NUM_CARDS,), dtype=self.accum_dtype)
            self.cum_strategy[infoset_key] = np.zeros((NUM_CARDS,), dtype=self.accum_dtype)
            self._touch_key(infoset_key)
            self._evict_if_needed(avoid_key=infoset_key)
        else:
            self._touch_key(infoset_key)
        return regret_matching(np.asarray(self.cum_regret[infoset_key], dtype=np.float32),
                               legal_mask.astype(np.float32))

    def _peek_strategy(self, infoset_key: Tuple[int, bytes], legal_mask: np.ndarray) -> np.ndarray:
        if infoset_key in self.cum_regret:
            regrets = np.asarray(self.cum_regret[infoset_key], dtype=np.float32)
            return regret_matching(regrets, legal_mask.astype(np.float32))
        legal = legal_mask.astype(np.float32)
        total = float(legal.sum())
<<<<<<< HEAD
        if total <= 0.0:
            return legal
        return legal / total
    

    def _get_subset_dp(self, table: np.ndarray) -> Tuple[np.ndarray, np.ndarray]:
=======
        return legal / total if total > 0 else legal

    # --- caches / visits ---

    def _subset_sum_mask_cached(self, table: np.ndarray, target_rank: int) -> np.ndarray:
        """Cache only the subset-sum; caller handles single-over-subset priority."""
        if target_rank <= 0:
            return np.zeros((NUM_CARDS,), dtype=bool)
>>>>>>> 1f894b5b
        if self._subset_cache_cap <= 0 or table.sum() <= 0:
            return _subset_sum_dp_numpy(table)
        key_bytes = np.packbits(table.astype(np.uint8), bitorder="little").tobytes()
        cached = self._subset_cache.get(key_bytes)
        if cached is not None:
            self._subset_cache.move_to_end(key_bytes)
            return cached
        dp_has, dp_mask = _subset_sum_dp_numpy(table)
        self._subset_cache[key_bytes] = (dp_has, dp_mask)
        if len(self._subset_cache) > self._subset_cache_cap:
            self._subset_cache.popitem(last=False)
        return dp_has, dp_mask

    def _subset_sum_mask_cached(self, table: np.ndarray, target_rank: int) -> np.ndarray:
        if target_rank <= 0 or target_rank > NUM_RANKS:
            return np.zeros((NUM_CARDS,), dtype=bool)
        dp_has, dp_mask = self._get_subset_dp(table)
        if target_rank >= dp_has.size or not bool(dp_has[target_rank]):
            return np.zeros((NUM_CARDS,), dtype=bool)
        return np.asarray(dp_mask[target_rank], dtype=bool).copy()

    def _subset_sum_masks_cached(self, table: np.ndarray, actions: np.ndarray) -> Dict[int, np.ndarray]:
        if actions.size == 0:
            return {}
        dp_has, dp_mask = self._get_subset_dp(table)
        cache: Dict[int, np.ndarray] = {}
        for a in actions:
            idx = int(a)
            rank = int(CARD_RANKS[idx])
            if rank <= 0 or rank > NUM_RANKS:
                continue
            if bool(dp_has[rank]):
                cache[idx] = dp_mask[rank]
        return cache

    def _increment_visit(self, infoset_key: Tuple[int, bytes]) -> int:
        cnt = self._infoset_visits.get(infoset_key, 0) + 1
        self._infoset_visits[infoset_key] = cnt
        return cnt

    # --- regret pruning / branching ---

    def _apply_regret_pruning(self, infoset_key: Tuple[int, bytes], actions: np.ndarray, visit_count: int) -> np.ndarray:
        if not self.regret_prune or actions.size == 0 or visit_count <= self.prune_warmup:
            return actions
        if visit_count % self.prune_reactivation == 0:
            return actions
        regrets = np.asarray(self.cum_regret[infoset_key], dtype=np.float32)[actions]
        keep = regrets > self.prune_threshold
        return actions[keep] if keep.any() else actions

    def _sample_weighted_subset(self, choices: np.ndarray, weights: np.ndarray, k: int) -> np.ndarray:
        if choices.size == 0 or k <= 0:
            return np.empty((0,), dtype=choices.dtype)
        probs = np.clip(np.asarray(weights, dtype=np.float64), 0.0, None)
<<<<<<< HEAD
        total = float(probs.sum())
        if total <= 0.0 or not np.isfinite(total):
            probs = np.full(choices.size, 1.0 / float(choices.size), dtype=np.float64)
        else:
            probs /= total
            adjust = 1.0 - float(probs.sum())
            if abs(adjust) > 1e-15:
                probs[-1] += adjust
            probs = np.clip(probs, 0.0, 1.0)
            norm = float(probs.sum())
            if norm <= 0.0 or not np.isfinite(norm):
                probs = np.full(choices.size, 1.0 / float(choices.size), dtype=np.float64)
            else:
                probs /= norm
        idx = self.rng.choice(choices.size, size=min(k, choices.size), replace=False, p=probs)
        return choices[np.atleast_1d(idx)]
    
    def _select_branch_actions(self, infoset_key: Tuple[int, bytes], legal_actions: np.ndarray, sigma: np.ndarray, visit_count: int) -> np.ndarray:
=======
        tot = float(probs.sum())
        if tot <= 0.0 or not np.isfinite(tot):
            probs = np.full(choices.size, 1.0 / float(choices.size), dtype=np.float64)
        else:
            probs /= tot
            adj = 1.0 - float(probs.sum())
            if abs(adj) > 1e-15:
                probs[-1] += adj
            probs = np.clip(probs, 0.0, 1.0)
            s2 = float(probs.sum())
            probs = (probs / s2) if s2 > 0.0 and np.isfinite(s2) else np.full(choices.size, 1.0 / float(choices.size))
        idx = self.rng.choice(choices.size, size=min(k, choices.size), replace=False, p=probs)
        return choices[np.atleast_1d(idx)]

    def _select_branch_actions(self, infoset_key: Tuple[int, bytes], legal_actions: np.ndarray,
                               sigma: np.ndarray, visit_count: int) -> np.ndarray:
>>>>>>> 1f894b5b
        actions = legal_actions
        if actions.size == 0:
            return actions
        pruned = self._apply_regret_pruning(infoset_key, actions, visit_count)
        actions = pruned if pruned.size > 0 else actions

        eff_limit = self.branch_topk
        if eff_limit is None and self.max_branch_actions is not None:
            eff_limit = self.max_branch_actions
        width_cap = actions.size

        if eff_limit is None or actions.size <= eff_limit:
            selected = actions
        else:
            probs_masked = sigma[actions]
            width_cap = min(actions.size, eff_limit)
            if self.progressive_widening:
                extra = int(np.power(max(visit_count - 1, 0), self.pw_alpha))
                width_cap = min(actions.size, eff_limit + extra)
            if self.max_branch_actions is not None:
                width_cap = min(width_cap, self.max_branch_actions)

            top_idx = np.argpartition(probs_masked, -width_cap)[-width_cap:]
            selected = actions[top_idx]

            if self.progressive_widening and width_cap < actions.size:
                tail_mask = np.ones(actions.size, dtype=bool)
                tail_mask[top_idx] = False
                tail_actions = actions[tail_mask]
                if tail_actions.size > 0:
                    samples = min(tail_actions.size, max(self.pw_tail, 1) + int(np.log1p(visit_count)))
                    sampled = self._sample_weighted_subset(tail_actions, probs_masked[tail_mask], samples)
                    if sampled.size > 0:
                        selected = np.concatenate([selected, sampled.astype(selected.dtype)])

        selected = np.unique(selected.astype(np.int32))
        if self.max_branch_actions is not None and selected.size > self.max_branch_actions:
            down = self._sample_weighted_subset(selected, sigma[selected], self.max_branch_actions)
            selected = down.astype(np.int32) if down.size > 0 else selected[:self.max_branch_actions]
        return np.sort(selected.astype(np.int32))

<<<<<<< HEAD
    def _apply_action_inplace(self, st: NState, action_idx: int, subset_mask: Optional[np.ndarray] = None) -> ActionDiff:
        diff, _ = _apply_action_core(
            st,
            int(action_idx),
            subset_mask=subset_mask,
            mask_resolver=self._subset_sum_mask_cached,
            record_diff=True,
        )
        assert diff is not None  # for type checkers; record_diff=True guarantees diff
=======
    # --- apply / undo actions (mirror env rules) ---

    def _apply_action_inplace(self, st: NState, action_idx: int) -> ActionDiff:
        seat = int(st.cur_player)
        diff = ActionDiff(
            seat=seat,
            action_idx=int(action_idx),
            hand_prev=int(st.hands[seat, action_idx]),
            history_prev=int(st.history[seat, action_idx]),
            table_indices=np.empty(0, dtype=np.int32),
            table_prev=np.empty(0, dtype=np.int8),
            captures_indices=np.empty(0, dtype=np.int32),
            scopa_delta=0,
            last_capture_prev=int(st.last_capture_player),
            cur_player_prev=int(st.cur_player),
        )

        # play card
        st.hands[seat, action_idx] = 0
        st.history[seat, action_idx] = 1
        rank = int(CARD_RANKS[action_idx])

        scopa_now = False

        if rank == 1:
            # Ace sweep
            table_idx = np.nonzero(st.table)[0]
            if table_idx.size > 0:
                diff.table_indices = table_idx
                diff.table_prev = st.table[table_idx].copy()
                st.table[table_idx] = 0
            captured = np.zeros((NUM_CARDS,), dtype=np.int8)
            if table_idx.size > 0:
                captured[table_idx] = 1
            captured[action_idx] = 1
            cap_idx = np.nonzero(captured)[0]
            if cap_idx.size > 0:
                diff.captures_indices = cap_idx
                st.captures[seat, cap_idx] += 1
            st.last_capture_player = np.int32(seat)
            scopa_now = (table_idx.size > 0)
            if scopa_now:
                st.scopas[seat] += 1
                diff.scopa_delta = 1
        else:
            # Priority: single over subset
            single_mask = _single_match_mask(st.table, rank)
            if single_mask.any():
                subset_mask = single_mask
            else:
                subset_mask = self._subset_sum_mask_cached(st.table, rank)

            if subset_mask.any():
                table_idx = np.nonzero(subset_mask)[0]
                diff.table_indices = table_idx
                diff.table_prev = st.table[table_idx].copy()
                st.table[table_idx] = 0
                captured = subset_mask.astype(np.int8)
                captured[action_idx] = 1
                cap_idx = np.nonzero(captured)[0]
                if cap_idx.size > 0:
                    diff.captures_indices = cap_idx
                    st.captures[seat, cap_idx] += 1
                scopa_now = (st.table.sum() == 0)
                if scopa_now:
                    st.scopas[seat] += 1
                    diff.scopa_delta = 1
                st.last_capture_player = np.int32(seat)
            else:
                # place on table
                diff.table_indices = np.array([action_idx], dtype=np.int32)
                diff.table_prev = np.array([st.table[action_idx]], dtype=np.int8)
                st.table[action_idx] = 1
                scopa_now = False

        # next player
        st.cur_player = np.int32((seat + 1) % 4)

        # If last action of the hand, undo scopa counted on this move
        if (st.hands.sum() == 0) and scopa_now and diff.scopa_delta == 1:
            st.scopas[seat] -= 1
            diff.scopa_delta = 0  # reflect that we undid it

>>>>>>> 1f894b5b
        return diff

    def _undo_action(self, st: NState, diff: ActionDiff) -> None:
        seat = diff.seat
        st.cur_player = np.int32(diff.cur_player_prev)
        st.last_capture_player = np.int32(diff.last_capture_prev)
        st.hands[seat, diff.action_idx] = diff.hand_prev
        st.history[seat, diff.action_idx] = diff.history_prev
        if diff.table_indices.size > 0:
            st.table[diff.table_indices] = diff.table_prev
        if diff.captures_indices.size > 0:
            st.captures[seat, diff.captures_indices] -= 1
        if diff.scopa_delta:
            st.scopas[seat] -= diff.scopa_delta

    # --- rollout / evaluation helpers ---

    def _estimate_rollout_value(self, st: NState, target_seat: int, rng: Generator) -> float:
        samples = max(self.rollout_samples, 1) if self.rollout_samples else 1
        policy_cache: Dict[Tuple[int, bytes], np.ndarray] = {}
        total = 0.0
        for _ in range(samples):
            trace: list[ActionDiff] = []
            steps = 0
            while not np_is_terminal(st) and steps < self._max_rollout_steps:
                cur = int(st.cur_player)
                obs = np_build_obs(st, cur)
                legal_mask = (obs[0] > 0).astype(np.int32)
                legal_actions = np.nonzero(legal_mask)[0]
                if legal_actions.size == 0:
                    break
                infoset_key = (cur, self._obs_key(obs))
                sigma = policy_cache.get(infoset_key)
                if sigma is None:
                    sigma = self._peek_strategy(infoset_key, legal_mask).copy()
                    policy_cache[infoset_key] = sigma
                action = int(self._safe_sample(sigma, legal_mask, rng))
                diff = self._apply_action_inplace(st, action)
                trace.append(diff)
                steps += 1
            total += self._evaluate_utility(st, target_seat)
            while trace:
                self._undo_action(st, trace.pop())
        return total / float(samples)

    def _safe_sample(self, p_arr: np.ndarray, legal_mask: np.ndarray, rng: Optional[Generator] = None,
                     return_prob: bool = False) -> Union[int, Tuple[int, float]]:
        """Sample robustly over the legal set; fallback to uniform if degenerate."""
        if rng is None:
            rng = self.rng
        lm = (legal_mask > 0).astype(np.int32)
        legal_idx = np.nonzero(lm)[0]
        if legal_idx.size == 0:
            return (0, 1.0) if return_prob else 0

        p = np.asarray(p_arr, dtype=np.float64)[legal_idx]
        s = float(p.sum())
        if s <= 0.0 or not np.isfinite(s):
            probs = np.full(legal_idx.size, 1.0 / float(legal_idx.size), dtype=np.float64)
        else:
            p /= s
            adjust = 1.0 - float(p.sum())
            if abs(adjust) > 1e-15:
                p[-1] += adjust
            p = np.clip(p, 0.0, 1.0)
            s2 = float(p.sum())
            if s2 <= 0.0 or not np.isfinite(s2):
                probs = np.full(legal_idx.size, 1.0 / float(legal_idx.size), dtype=np.float64)
            else:
                p /= s2
                probs = p

        choice_idx = int(rng.choice(legal_idx.size, p=probs))
        choice = int(legal_idx[choice_idx])
        if return_prob:
            return choice, float(probs[choice_idx])
        return choice

    def _evaluate_utility(self, st: NState, seat: int) -> float:
        team_points, player_points = np_round_scores(st)
        team_idx = TEAM_INDEX[seat]
        other_team = 1 - team_idx
        team_advantage = float(team_points[team_idx] - team_points[other_team])
        if self.reward_mode == "team":
            sign = 0.0
            if team_advantage > 0.0:
                sign = 1.0
            elif team_advantage < 0.0:
                sign = -1.0
            return sign

        team_total = float(team_points[team_idx])
        if team_total > 0.0:
            weight = float(player_points[seat]) / team_total
        else:
            weight = 0.5
        return team_advantage * weight

    # --- infoset keying / memory management ---

    def _obs_key(self, obs: np.ndarray) -> bytes:
<<<<<<< HEAD
        """Bit-pack observation planes to bytes (exactly like SavedPolicy).
        Full: 4x40 -> 20 bytes; compact: 3x40 -> 15B; hand_table: 2x40 -> 10B.
=======
        """Bit-pack observation planes to bytes.
        Full: 6×40 -> 30 bytes; compact: 3×40 -> 15B; hand_table: 2×40 -> 10B.
>>>>>>> 1f894b5b
        """
        mode = self.obs_key_mode
        if mode == "hand_table":
            obs_slice = obs[:2]
        elif mode == "compact":
            obs_slice = obs[:3]
        else:
            obs_slice = obs
        planes = (np.asarray(obs_slice, dtype=np.float32) > 0.5).astype(np.uint8)
        packed = []
        for plane in planes:
            b = np.packbits(plane, bitorder="little")
            packed.append(b[:5].tobytes())  # 40 bits -> 5 bytes
        return b"".join(packed)

    def _infoset(self, st: NState, seat: int) -> Tuple[Tuple[int, bytes], np.ndarray]:
        obs = np_build_obs(st, seat)
        key = (seat, self._obs_key(obs))
        legal = (obs[0] > 0).astype(np.int32)
        return key, legal

    def _touch_key(self, key: Tuple[int, bytes]) -> None:
        self._clock += 1
        self._last_seen[key] = self._clock

    def _evict_if_needed(self, avoid_key: Optional[Tuple[int, bytes]] = None) -> None:
        if self.max_infosets is None:
            return
        while len(self.cum_regret) > self.max_infosets:
            # Evict least recently touched key (simple LRU)
            to_evict = None
            min_seen = None
            for k, seen in self._last_seen.items():
                if avoid_key is not None and k == avoid_key:
                    continue
                if min_seen is None or seen < min_seen:
                    min_seen = seen
                    to_evict = k
            if to_evict is None:
                break
            self.cum_regret.pop(to_evict, None)
            self.cum_strategy.pop(to_evict, None)
            self._last_seen.pop(to_evict, None)

    # --- core MCCFR traversal ---

    def _mccfr(self, st: NState, target_seat: int,
               reach_my: float = 1.0,
               reach_others: float = 1.0,
               sample_reach: float = 1.0,
               depth: int = 0) -> float:
        if np_is_terminal(st):
            payoff = self._evaluate_utility(st, target_seat)
            if sample_reach <= 0.0:
                return payoff
            # Leaf returns weighted by (reach_others / sample_reach)
            return float(reach_others / sample_reach) * payoff

        if self.rollout_depth is not None and depth >= self.rollout_depth:
            return self._estimate_rollout_value(st, target_seat, self.rng)

        cur_seat = int(st.cur_player)
        infoset_key, legal_mask = self._infoset(st, cur_seat)
        sigma = self._get_strategy(infoset_key, legal_mask)
        visit_count = self._increment_visit(infoset_key)

        legal_actions = np.nonzero(legal_mask)[0]
        subset_masks = self._subset_sum_masks_cached(st.table, legal_actions)
        if cur_seat == target_seat:
            action_values = np.zeros(NUM_CARDS, dtype=np.float32)
            util_acc = 0.0
            prob_acc = 0.0
            branch_actions = self._select_branch_actions(infoset_key, legal_actions, sigma, visit_count)
            if branch_actions.size == 0:
                branch_actions = legal_actions
            visited_mask = np.zeros(NUM_CARDS, dtype=bool)
            for a in branch_actions:
                a_int = int(a)
                prob = float(max(sigma[a_int], 0.0))
                diff = self._apply_action_inplace(st, a_int, subset_mask=subset_masks.get(a_int))
                v = self._mccfr(
                    st,
                    target_seat,
                    reach_my=reach_my * prob,
                    reach_others=reach_others,
                    sample_reach=sample_reach,
                    depth=depth + 1,
                )
                self._undo_action(st, diff)
                action_values[a_int] = v
                util_acc += prob * float(v)
                prob_acc += prob
                visited_mask[a_int] = True

            util = util_acc
            if legal_actions.size > 0:
                unseen_mask = visited_mask[legal_actions] == False
                if unseen_mask.any():
                    unseen_actions = legal_actions[unseen_mask]
                    baseline = (util_acc / max(prob_acc, 1e-12)) if prob_acc > 0.0 else 0.0
                    tail_probs = np.clip(sigma[unseen_actions], 0.0, None)
                    action_values[unseen_actions] = baseline
                    util += float(tail_probs.sum()) * baseline

            # Update regrets (no extra weights)
            regrets = np.zeros(NUM_CARDS, dtype=np.float32)
            if legal_actions.size > 0:
                regrets[legal_actions] = (action_values[legal_actions] - util)
            self.cum_regret[infoset_key] += regrets.astype(self.accum_dtype)
            if self.rm_plus:
                self.cum_regret[infoset_key] = np.maximum(
                    np.asarray(self.cum_regret[infoset_key], dtype=np.float32),
                    0.0
                ).astype(self.accum_dtype)

<<<<<<< HEAD
            # Average strategy accumulates opponents' reach probability (pi_-i)
            strategy_weight = reach_others / max(sample_reach, 1e-12)
=======
            # Average strategy update
            strategy_weight = reach_my / max(sample_reach, 1e-12)
>>>>>>> 1f894b5b
            self.cum_strategy[infoset_key] += (sigma * strategy_weight).astype(self.accum_dtype)
            return util

        # Opponent/teammate: sample one action
        action, sample_prob = self._safe_sample(sigma, legal_mask, self.rng, return_prob=True)
        sample_prob = float(sample_prob)
        if sample_prob <= 0.0:
            sample_prob = 1.0 / max(legal_actions.size, 1)

        diff = self._apply_action_inplace(st, int(action), subset_mask=subset_masks.get(int(action)))
        actual_prob = float(max(sigma[int(action)], 0.0))
        value = self._mccfr(
            st,
            target_seat,
            reach_my=reach_my,
            reach_others=reach_others * actual_prob,
            sample_reach=sample_reach * sample_prob,
            depth=depth + 1,
        )
        self._undo_action(st, diff)
        return value

    # --------------------------
    # Evaluation & training
    # --------------------------
<<<<<<< HEAD
    def _category_breakdown(self, st: NState) -> Dict[str, float]:
        """Compute Scopa category wins, points, and collaboration metrics."""
        captures = np_final_captures(st)
        team0_caps = (captures.T @ TEAM0_MASK).astype(np.int32)
        team1_caps = (captures.T @ TEAM1_MASK).astype(np.int32)

        scopa0 = int(st.scopas @ TEAM0_MASK)
        scopa1 = int(st.scopas @ TEAM1_MASK)

        cards_per_player = captures.sum(axis=1).astype(np.int32)
        cards_team0 = int(cards_per_player[0] + cards_per_player[2])
        cards_team1 = int(cards_per_player[1] + cards_per_player[3])
        mc0 = 1 if cards_team0 > cards_team1 else 0
        mc1 = 1 if cards_team1 > cards_team0 else 0

=======

    def _category_breakdown(self, st: NState) -> Dict[str, int]:
        # Team masks
        team0_mask = np.array([1, 0, 1, 0], dtype=np.int32)
        team1_mask = np.array([0, 1, 0, 1], dtype=np.int32)

        team0_caps = (st.captures.T @ team0_mask).astype(np.int32)
        team1_caps = (st.captures.T @ team1_mask).astype(np.int32)

        # Scopas (counts)
        scopa0 = int(st.scopas @ team0_mask)
        scopa1 = int(st.scopas @ team1_mask)

        # Most cards
        c0 = int(team0_caps.sum())
        c1 = int(team1_caps.sum())
        mc0 = 1 if c0 > c1 else 0
        mc1 = 1 if c1 > c0 else 0

        # Most coins (bello suit == 3)
>>>>>>> 1f894b5b
        is_bello = (CARD_SUITS == 3).astype(np.int32)
        coins_per_player = (captures * is_bello).sum(axis=1).astype(np.int32)
        coins_team0 = int(coins_per_player[0] + coins_per_player[2])
        coins_team1 = int(coins_per_player[1] + coins_per_player[3])
        mb0 = 1 if coins_team0 > coins_team1 else 0
        mb1 = 1 if coins_team1 > coins_team0 else 0

        sette_bello_idx = 3 * NUM_RANKS + (7 - 1)
        sb0 = 1 if team0_caps[sette_bello_idx] > 0 else 0
        sb1 = 1 if team1_caps[sette_bello_idx] > 0 else 0

<<<<<<< HEAD
        pri = PRIMIERA_PRIORITY[1:]
        primiera_per_player = np.zeros(4, dtype=np.float32)
        for seat in range(4):
            cards = captures[seat].reshape(NUM_SUITS, NUM_RANKS)
            primiera_per_player[seat] = float((cards * pri).max(axis=1).sum())
        prim0_val = float(primiera_per_player[0] + primiera_per_player[2])
        prim1_val = float(primiera_per_player[1] + primiera_per_player[3])
        pr0 = 1 if prim0_val > prim1_val else 0
        pr1 = 1 if prim1_val > prim0_val else 0
=======
        # Primiera
        RANK_PRIORITY = np.array([0, 2, 0, 0, 0, 1, 3, 4, 0, 0, 0], dtype=np.int32)
        pri = RANK_PRIORITY[1:]
        by_suit_rank0 = team0_caps.reshape(NUM_SUITS, NUM_RANKS)
        by_suit_rank1 = team1_caps.reshape(NUM_SUITS, NUM_RANKS)
        prim0 = int((by_suit_rank0 * pri).max(axis=1).sum())
        prim1 = int((by_suit_rank1 * pri).max(axis=1).sum())
        pr0 = 1 if prim0 > prim1 else 0
        pr1 = 1 if prim1 > prim0 else 0
>>>>>>> 1f894b5b

        points0 = scopa0 + mc0 + mb0 + sb0 + pr0
        points1 = scopa1 + mc1 + mb1 + sb1 + pr1

        team_points, player_points = np_round_scores(st)
        inter_delta = float(team_points[0] - team_points[1])
        intra_delta = 0.5 * (abs(player_points[0] - player_points[2]) + abs(player_points[1] - player_points[3]))

        return {
            "points0": float(points0),
            "points1": float(points1),
            "scopas0": float(scopa0),
            "scopas1": float(scopa1),
            "most_cards0": float(mc0),
            "most_cards1": float(mc1),
            "most_coins0": float(mb0),
            "most_coins1": float(mb1),
            "sette_bello0": float(sb0),
            "sette_bello1": float(sb1),
            "primiera0": float(pr0),
            "primiera1": float(pr1),
            "team_points0": float(team_points[0]),
            "team_points1": float(team_points[1]),
            "player_points0": float(player_points[0]),
            "player_points1": float(player_points[1]),
            "player_points2": float(player_points[2]),
            "player_points3": float(player_points[3]),
            "inter_team_delta": inter_delta,
            "intra_team_delta": float(intra_delta),
        }

    def _select_action_eval(self, st: NState, seat: int, mode: str,
                             policy_map: Optional[Dict[Tuple[int, bytes], np.ndarray]] = None,
                             rng: Optional[Generator] = None) -> int:
        if rng is None:
            rng = self.rng
        obs = np_build_obs(st, seat)
        legal = (obs[0] > 0).astype(np.float32)
        legal_actions = np.nonzero(legal)[0]

        if mode == "random":
            return int(rng.choice(legal_actions)) if legal_actions.size > 0 else 0

        if mode == "avg":
            key = (seat, self._obs_key(obs))
            if policy_map is not None and key in policy_map:
                probs = policy_map[key]
                return self._safe_sample(probs, legal, rng)
            strat_sum = self.cum_strategy.get(key)
            if strat_sum is not None:
                strat = np.asarray(strat_sum, dtype=np.float32)
                total = float(strat.sum())
                if total > 0.0 and np.isfinite(total):
                    probs = strat / total
                    return self._safe_sample(probs, legal, rng)
            # Fallback to current

        infoset_key = (seat, self._obs_key(obs))
        sigma = self._get_strategy(infoset_key, legal.astype(np.int32))
        return self._safe_sample(sigma, legal, rng)

    def evaluate(self, episodes: int = 50, seed: int = 12345,
                 selfplay: bool = True, use_avg_policy: bool = True):
        rng = Generator(PCG64(seed))

        wins0 = 0
        wins1 = 0
        draws = 0
<<<<<<< HEAD
        # Category sums (auto-extend to new metrics)
        sums = defaultdict(float)
=======
        sums = {
            "points0": 0.0, "points1": 0.0,
            "scopas0": 0.0, "scopas1": 0.0,
            "most_cards0": 0.0, "most_cards1": 0.0,
            "most_coins0": 0.0, "most_coins1": 0.0,
            "sette_bello0": 0.0, "sette_bello1": 0.0,
            "primiera0": 0.0, "primiera1": 0.0,
        }
>>>>>>> 1f894b5b

        for ep in trange(episodes, desc="eval"):
            st = np_init_state(Generator(PCG64(seed + 1000 + ep)))
            while not np_is_terminal(st):
                seat = int(st.cur_player)
                if selfplay:
                    mode = "avg" if use_avg_policy else "current"
                else:
                    mode = ("avg" if use_avg_policy else "current") if (seat % 2 == 0) else "random"
                a = self._select_action_eval(st, seat, mode, None, rng)
                st, _ = np_step(st, a)

            cat = self._category_breakdown(st)
            for k, v in cat.items():
                sums[k] += float(v)
            if cat["points0"] > cat["points1"]:
                wins0 += 1
            elif cat["points1"] > cat["points0"]:
                wins1 += 1
            else:
                draws += 1

        inv_eps = 1.0 / max(episodes, 1)
        out = {
            "win_rate_team0": wins0 * inv_eps,
            "win_rate_team1": wins1 * inv_eps,
            "draw_rate": draws * inv_eps,
        }
        for k, v in sums.items():
            out[f"avg_{k}"] = v * inv_eps
        return out

<<<<<<< HEAD
    
    # --------------------------
    # Exploitability utilities
    # --------------------------
    def _policy_action_probs(self, seat: int, obs: np.ndarray,
                             policy_map: Optional[Dict[Tuple[int, bytes], np.ndarray]],
                             use_avg_policy: bool) -> np.ndarray:
        """Return a probability distribution over legal actions for an infoset."""
        legal = (obs[0] > 0).astype(np.float32)
        key = (seat, self._obs_key(obs))

        probs = None
        if policy_map is not None:
            probs = policy_map.get(key)

        if probs is None and use_avg_policy:
            strat_sum = self.cum_strategy.get(key)
            if strat_sum is not None:
                strat = np.asarray(strat_sum, dtype=np.float32)
                total = float(strat.sum())
                if total > 0.0 and np.isfinite(total):
                    probs = strat / total

        if probs is None:
            probs = self._peek_strategy(key, legal.astype(np.int32))

        probs = np.asarray(probs, dtype=np.float32) * legal
        total = float(probs.sum())
        if total > 0.0 and np.isfinite(total):
            probs /= total
        else:
            count = max(int(legal.sum()), 1)
            probs = legal / float(count)
        return probs

    def _simulate_policy_episode(self, st: NState,
                                  policy_map: Optional[Dict[Tuple[int, bytes], np.ndarray]],
                                  use_avg_policy: bool,
                                  rng: Generator) -> float:
        trace: list[ActionDiff] = []
        while not np_is_terminal(st):
            seat = int(st.cur_player)
            obs = np_build_obs(st, seat)
            legal_mask = (obs[0] > 0).astype(np.int32)
            legal_actions = np.nonzero(legal_mask)[0]
            if legal_actions.size == 0:
                break
            subset_masks = self._subset_sum_masks_cached(st.table, legal_actions)
            probs = self._policy_action_probs(seat, obs, policy_map, use_avg_policy)
            action = int(self._safe_sample(probs, legal_mask, rng))
            diff = self._apply_action_inplace(st, action, subset_mask=subset_masks.get(action))
            trace.append(diff)
        payoff = float(self._evaluate_utility(st, seat=0))
        while trace:
            self._undo_action(st, trace.pop())
        return payoff

    def _estimate_policy_value_monte_carlo(self, st: NState,
                                           policy_map: Optional[Dict[Tuple[int, bytes], np.ndarray]],
                                           use_avg_policy: bool,
                                           rng: Generator,
                                           rollouts: int) -> float:
        total = 0.0
        runs = max(int(rollouts), 1)
        for _ in range(runs):
            total += self._simulate_policy_episode(st, policy_map, use_avg_policy, rng)
        return total / float(runs)

    def _sampled_best_response(self, st: NState,
                               policy_map: Optional[Dict[Tuple[int, bytes], np.ndarray]],
                               use_avg_policy: bool,
                               team: int,
                               rng: Generator,
                               action_samples: int,
                               depth: int = 0) -> float:
        if np_is_terminal(st):
            return float(self._evaluate_utility(st, seat=0))

        if self.rollout_depth is not None and depth >= self.rollout_depth:
            return float(self._estimate_rollout_value(st, target_seat=0, rng=rng))

        obs = np_build_obs(st, int(st.cur_player))
        legal_mask = (obs[0] > 0).astype(np.int32)
        legal_actions = np.nonzero(legal_mask)[0]
        if legal_actions.size == 0:
            return float(self._evaluate_utility(st, seat=0))

        subset_masks = self._subset_sum_masks_cached(st.table, legal_actions)
        seat = int(st.cur_player)
        team_idx = int(TEAM_INDEX[seat])

        if team_idx == team:
            samples = max(int(action_samples), 1)
            best_val = float('-inf') if team == 0 else float('inf')
            for action in legal_actions:
                action_total = 0.0
                for _ in range(samples):
                    diff = self._apply_action_inplace(st, int(action), subset_mask=subset_masks.get(int(action)))
                    val = self._sampled_best_response(st, policy_map, use_avg_policy, team, rng, action_samples, depth + 1)
                    action_total += float(val)
                    self._undo_action(st, diff)
                avg_val = action_total / float(samples)
                if team == 0:
                    if avg_val > best_val:
                        best_val = avg_val
                else:
                    if avg_val < best_val:
                        best_val = avg_val
            if not np.isfinite(best_val):
                best_val = 0.0
            return float(best_val)

        probs = self._policy_action_probs(seat, obs, policy_map, use_avg_policy)
        choice = int(self._safe_sample(probs, legal_mask, rng))
        diff = self._apply_action_inplace(st, choice, subset_mask=subset_masks.get(choice))
        val = self._sampled_best_response(st, policy_map, use_avg_policy, team, rng, action_samples, depth + 1)
        self._undo_action(st, diff)
        return float(val)

    def _estimate_best_response_value(self, st: NState,
                                      policy_map: Optional[Dict[Tuple[int, bytes], np.ndarray]],
                                      use_avg_policy: bool,
                                      team: int,
                                      rng: Generator,
                                      rollouts: int,
                                      action_samples: int) -> float:
        runs = max(int(rollouts), 1)
        total = 0.0
        for _ in range(runs):
            total += self._sampled_best_response(st, policy_map, use_avg_policy, team, rng, action_samples)
        return total / float(runs)

    def compute_exploitability(self, episodes: int = 8, seed: int = 12345,
                               use_avg_policy: bool = True,
                               config: Optional[ExploitabilityConfig] = None) -> Dict[str, float]:
        """Estimate exploitability via Monte Carlo best responses."""
        if episodes <= 0:
            raise ValueError("episodes must be positive for exploitability computation")

        cfg = (config.sanitized() if config is not None else self.exploit_config).sanitized()
        policy_map = self.get_average_policy() if use_avg_policy else None
        total_value = 0.0
        total_br0 = 0.0
        total_br1 = 0.0
        rng = Generator(PCG64(seed + 424242))

        for ep in trange(episodes, desc='Exploitability'):
            deal_rng = Generator(PCG64(seed + 1000 + ep))
            base_state = np_init_state(deal_rng)

            policy_state = np_clone_state(base_state)
            total_value += self._estimate_policy_value_monte_carlo(
                policy_state,
                policy_map,
                use_avg_policy,
                rng,
                cfg.policy_rollouts,
            )

            br0_state = np_clone_state(base_state)
            total_br0 += self._estimate_best_response_value(
                br0_state,
                policy_map,
                use_avg_policy,
                team=0,
                rng=rng,
                rollouts=cfg.best_response_rollouts,
                action_samples=cfg.opponent_samples,
            )

            br1_state = np_clone_state(base_state)
            total_br1 += self._estimate_best_response_value(
                br1_state,
                policy_map,
                use_avg_policy,
                team=1,
                rng=rng,
                rollouts=cfg.best_response_rollouts,
                action_samples=cfg.opponent_samples,
            )

        inv_eps = 1.0 / float(episodes)
        avg_value = total_value * inv_eps
        avg_br0 = total_br0 * inv_eps
        avg_br1 = total_br1 * inv_eps
        gain0 = max(0.0, avg_br0 - avg_value)
        gain1 = max(0.0, avg_value - avg_br1)
        exploit = 0.5 * (gain0 + gain1)
        return {
            'exploitability': float(exploit),
            'policy_value': float(avg_value),
            'best_response_team0': float(avg_br0),
            'best_response_team1': float(avg_br1),
            'gain_team0': float(gain0),
            'gain_team1': float(gain1),
        }

    def _perform_evaluations(
        self,
        iteration: int,
        schedule: Optional[EvaluationSchedule],
        base_seed: int,
        best_save_path: Optional[str],
        best_save_kind: Optional[str],
        verbose: bool,
    ) -> None:
        if schedule is None or not schedule.should_run(iteration):
            return
        if self.tlogger is None and best_save_path is None:
            return

        episodes = schedule.resolved_episodes()
        use_avg = schedule.use_avg_policy

        if self.tlogger is not None:
            selfplay_metrics = self.evaluate(
                episodes=episodes,
                seed=base_seed + 7777 + iteration,
                selfplay=True,
                use_avg_policy=use_avg,
            )
            for k, v in selfplay_metrics.items():
                self.tlogger.writer.add_scalar(f"EvalSelf/{k}", float(v), iteration)
        else:
            selfplay_metrics = {}

        vsrnd_metrics = self.evaluate(
            episodes=episodes,
            seed=base_seed + 8888 + iteration,
            selfplay=False,
            use_avg_policy=use_avg,
        )

        if self.tlogger is not None:
            for k, v in vsrnd_metrics.items():
                self.tlogger.writer.add_scalar(f"EvalVsRandom/{k}", float(v), iteration)

        if best_save_path is not None and vsrnd_metrics:
            win0 = float(vsrnd_metrics.get("win_rate_team0", 0.0))
            if win0 > self.best_vs_random_win_rate:
                self.best_vs_random_win_rate = win0
                kind = best_save_kind if best_save_kind else "avg"
                try:
                    self.save(best_save_path, kind=kind)
                    if verbose:
                        print(
                            f"[CFR] Saved new best checkpoint to {best_save_path} "
                            f"(win_rate_team0={win0:.3f})"
                        )
                except Exception as exc:
                    if verbose:
                        print(f"[CFR] WARNING: failed to save best checkpoint to {best_save_path}: {exc}")

    def _maybe_compute_exploitability(
        self,
        iteration: int,
        schedule: Optional[ExploitabilitySchedule],
        default_episodes: int,
        seed: int,
        verbose: bool,
    ) -> Optional[Dict[str, float]]:
        if schedule is None or not schedule.should_run(iteration):
            return None

        exploit_eps = schedule.resolved_episodes(default_episodes)
        try:
            stats = self.compute_exploitability(
                episodes=exploit_eps,
                seed=seed + 9999 + iteration,
                use_avg_policy=schedule.use_avg_policy,
                config=self.exploit_config,
            )
        except Exception as exc:
            if verbose:
                print(f"[CFR] WARNING: exploitability computation failed at iter {iteration}: {exc}")
            return None

        if self.tlogger is not None:
            for key, val in stats.items():
                self.tlogger.writer.add_scalar(f"Exploitability/{key}", float(val), iteration)
        if verbose:
            print(f"[CFR] Iter {iteration}: exploitability {stats['exploitability']:.4f}")
        return stats

    def train(self, iterations: int = 1000, seed: int = 42, verbose: bool = False, log_every: int = 100,
            eval_every: Optional[int] = None, eval_episodes: int = 32, eval_use_avg_policy: bool = True,
            batch_size: Optional[int] = None, traversals_per_deal: Optional[int] = 1,
            best_save_path: Optional[str] = None, best_save_kind: Optional[str] = None,
            branch_topk_decay: float = 1.0, branch_topk_min: Optional[int] = None,
            exploit_every: Optional[int] = None, exploit_episodes: Optional[int] = None,
            exploit_use_avg_policy: bool = True):
        """Run MCCFR for a given number of iterations with mini-batching.

        Each iteration samples B independent deals and accumulates regrets/strategy.
        """
        eval_schedule = (
            EvaluationSchedule(
                every=eval_every,
                episodes=eval_episodes,
                use_avg_policy=eval_use_avg_policy,
            )
            if (eval_every is not None and eval_every > 0)
            else None
        )
        exploit_schedule = (
            ExploitabilitySchedule(
                every=exploit_every,
                episodes=exploit_episodes,
                use_avg_policy=exploit_use_avg_policy,
            )
            if (exploit_every is not None and exploit_every > 0)
            else None
        )

=======
    def train(self, iterations: int = 1000, seed: int = 42, verbose: bool = False, log_every: int = 100,
              eval_every: Optional[int] = None, eval_episodes: int = 32, eval_use_avg_policy: bool = True,
              batch_size: Optional[int] = None):
>>>>>>> 1f894b5b
        for it in trange(1, iterations + 1, desc="Iter"):
            t0 = time.time()
            if self.branch_topk is not None:
                min_cap = branch_topk_min if branch_topk_min is not None else 1
                if min_cap <= 0:
                    min_cap = 1
                if branch_topk_decay < 1.0:
                    new_val = max(int(self.branch_topk * branch_topk_decay), min_cap)
                    if new_val != self.branch_topk:
                        self.branch_topk = new_val
                elif branch_topk_decay > 1.0:
                    self.branch_topk = max(int(self.branch_topk * branch_topk_decay), self.branch_topk)
            B = int(batch_size) if (batch_size is not None) else int(getattr(self, "batch_size", 1))
            if B <= 0:
                B = 1

            util0_acc = 0.0
            seat0_visits = 0

            for b in range(B):
                rng = Generator(PCG64(seed + it * 100003 + b))
                st = np_init_state(rng)
                trav_per_deal = 1 if traversals_per_deal is None else int(traversals_per_deal)
                if trav_per_deal <= 0:
                    targets = range(4)
                else:
                    targets = [int(self.rng.integers(0, 4)) for _ in range(trav_per_deal)]
                for target in targets:
                    util = self._mccfr(st, target)
                    if target == 0:
                        util0_acc += util
                    seat0_visits += 1

            util0_avg = util0_acc / float(seat0_visits) if seat0_visits > 0 else None
            if verbose and it % max(log_every, 1) == 0:
                if seat0_visits > 0:
                    print(f"Iter {it}: util seat0 (avg over {seat0_visits}) ~ {util0_avg:.3f}")
                else:
                    print(f"Iter {it}: util seat0 not sampled this iteration")

            if self.tlogger is not None and it % max(log_every, 1) == 0:
                self._log_metrics(it, util0=util0_acc / float(B))
<<<<<<< HEAD
                self._log_metrics(it, util0=util0_avg)
                if seat0_visits > 0:
                    self.tlogger.writer.add_scalar("CFR/seat0_traversals", float(seat0_visits), it)


            self._perform_evaluations(
                iteration=it,
                schedule=eval_schedule,
                base_seed=seed,
                best_save_path=best_save_path,
                best_save_kind=best_save_kind,
                verbose=verbose,
            )
            self._maybe_compute_exploitability(
                iteration=it,
                schedule=exploit_schedule,
                default_episodes=eval_episodes,
                seed=seed,
                verbose=verbose,
            )
            t1 = time.time()
            if self.tlogger is not None:
                self.tlogger.writer.add_scalar("dt", t1-t0, it)
=======

            do_eval = (eval_every is not None and eval_every > 0 and (it % eval_every == 0))
            if do_eval and self.tlogger is not None:
                selfplay_metrics = self.evaluate(episodes=eval_episodes, seed=seed + 7777 + it,
                                                 selfplay=True, use_avg_policy=eval_use_avg_policy)
                for k, v in selfplay_metrics.items():
                    self.tlogger.writer.add_scalar(f"EvalSelf/{k}", float(v), it)

                vsrnd_metrics = self.evaluate(episodes=eval_episodes, seed=seed + 8888 + it,
                                              selfplay=False, use_avg_policy=eval_use_avg_policy)
                for k, v in vsrnd_metrics.items():
                    self.tlogger.writer.add_scalar(f"EvalVsRandom/{k}", float(v), it)

    def _metrics_snapshot(self) -> Dict[str, float]:
        n_infosets = float(len(self.cum_regret))
        if n_infosets == 0:
            return {"num_infosets": 0.0, "avg_regret_abs": 0.0}
        total_abs = 0.0
        count = 0
        for arr in self.cum_regret.values():
            a = np.asarray(arr)
            total_abs += np.abs(a).sum()
            count += a.size
        avg_abs = float(total_abs / max(count, 1))
        return {"num_infosets": n_infosets, "avg_regret_abs": avg_abs}

    def _log_metrics(self, it: int, util0: Optional[float] = None):
        if self.tlogger is None:
            return
        snap = self._metrics_snapshot()
        self.tlogger.writer.add_scalar("CFR/num_infosets", snap["num_infosets"], it)
        self.tlogger.writer.add_scalar("CFR/avg_regret_abs", snap["avg_regret_abs"], it)
        if util0 is not None:
            self.tlogger.writer.add_scalar("CFR/util_seat0", float(util0), it)

    # --------------------------
    # Policy I/O
    # --------------------------

>>>>>>> 1f894b5b
    def get_average_policy(self) -> Dict[Tuple[int, bytes], np.ndarray]:
        policy = {}
        for k, strat_sum in self.cum_strategy.items():
            strat = np.asarray(strat_sum, dtype=np.float32)
            total = float(strat.sum())
            if total <= 0.0 or not np.isfinite(total):
                support = (strat > 0).astype(np.float32)
                s = float(support.sum())
                if s > 0:
                    norm = support / s
                else:
                    norm = np.full_like(strat, 1.0 / max(strat.size, 1))
            else:
                norm = strat / total
            policy[k] = norm
        return policy

    def act_from_obs(self, seat: int, obs: np.ndarray) -> int:
        """Select an action via regret-matching at the given observation."""
        infoset_key = (seat, self._obs_key(obs))
        legal = (obs[0] > 0).astype(np.int32)
        if infoset_key not in self.cum_regret:
            self.cum_regret[infoset_key] = np.zeros((NUM_CARDS,), dtype=self.accum_dtype)
        probs = regret_matching(self.cum_regret[infoset_key], legal.astype(np.float32))
        return self._safe_sample(probs, legal, self.rng)

    def save(self, path: str, kind: str = "avg") -> None:
        """Save the trained model.

        kind:
          - 'avg': save normalized average policy per infoset.
          - 'full': save full trainer state (cum_regret and cum_strategy).
        """
        os.makedirs(os.path.dirname(path) or ".", exist_ok=True)
        if kind == "avg":
            policy = self.get_average_policy()
            payload = {"type": "avg_policy", "policy": policy, "obs_key_mode": getattr(self, "obs_key_mode", "full")}
        elif kind == "full":
            payload = {
                "type": "full",
                "cum_regret": self.cum_regret,
                "cum_strategy": self.cum_strategy,
                "branch_topk": self.branch_topk,
                "max_infosets": self.max_infosets,
                "obs_key_mode": self.obs_key_mode,
                "dtype": str(self.dtype.name),
                "progressive_widening": self.progressive_widening,
                "pw_alpha": self.pw_alpha,
                "pw_tail": self.pw_tail,
                "regret_prune": self.regret_prune,
                "prune_threshold": self.prune_threshold,
                "prune_warmup": self.prune_warmup,
                "prune_reactivation": self.prune_reactivation,
                "subset_cache_size": self._subset_cache_cap,
                "max_branch_actions": self.max_branch_actions,
                "rollout_depth": self.rollout_depth,
                "rollout_samples": self.rollout_samples,
            }
        else:
            raise ValueError(f"Unknown save kind: {kind}")
        with open(path, "wb") as f:
            pickle.dump(payload, f)

    @staticmethod
    def load_avg_policy(path: str, seed: int = 0) -> "SavedPolicy":
        with open(path, "rb") as f:
            payload = pickle.load(f)
        if payload.get("type") == "avg_policy":
            policy = payload["policy"]
            mode = payload.get("obs_key_mode", "full")
        elif payload.get("type") == "full":
            tmp = CFRTrainer(seed=seed)
            tmp.cum_strategy = payload["cum_strategy"]
            policy = tmp.get_average_policy()
            mode = getattr(tmp, "obs_key_mode", "full")
        else:
            raise ValueError("Unsupported payload for avg policy load")
        return SavedPolicy(policy_map=policy, seed=seed, obs_key_mode=mode)

    @staticmethod
    def load_trainer(path: str, tlogger: Optional[object] = None, seed: int = 0) -> "CFRTrainer":
        with open(path, "rb") as f:
            payload = pickle.load(f)
        if payload.get("type") != "full":
            raise ValueError("Not a full trainer checkpoint")
        tr = CFRTrainer(seed=seed, tlogger=tlogger,
                        branch_topk=payload.get("branch_topk"),
                        max_infosets=payload.get("max_infosets"),
                        obs_key_mode=payload.get("obs_key_mode", "full"),
                        dtype=np.dtype(payload.get("dtype", "float16")),
                        progressive_widening=payload.get("progressive_widening", True),
                        pw_alpha=float(payload.get("pw_alpha", 0.5)),
                        pw_tail=int(payload.get("pw_tail", 1)),
                        regret_prune=payload.get("regret_prune", True),
                        prune_threshold=float(payload.get("prune_threshold", -1.0)),
                        prune_warmup=int(payload.get("prune_warmup", 64)),
                        prune_reactivation=int(payload.get("prune_reactivation", 16)),
                        subset_cache_size=int(payload.get("subset_cache_size", 4096)),
                        max_branch_actions=int(payload.get("max_branch_actions", 0)) if payload.get("max_branch_actions", 0) else 0,
                        rollout_depth=int(payload.get("rollout_depth", 0)),
                        rollout_samples=int(payload.get("rollout_samples", 0)))
        tr.cum_regret = payload["cum_regret"]
        tr.cum_strategy = payload["cum_strategy"]
        return tr


# -------------------------- SavedPolicy --------------------------

class SavedPolicy:
    """Lightweight actor for a saved average policy map."""
    def __init__(self, policy_map: Dict[Tuple[int, bytes], np.ndarray], seed: int = 0, obs_key_mode: str = "full"):
        self.policy_map = policy_map
        self.rng = Generator(PCG64(seed))
        self.obs_key_mode = str(obs_key_mode)

    def _obs_key(self, seat: int, obs: np.ndarray) -> Tuple[int, bytes]:
        mode = self.obs_key_mode
        if mode == "hand_table":
            obs_slice = obs[:2]
        elif mode == "compact":
            obs_slice = obs[:3]
        else:
            obs_slice = obs
        planes = (np.asarray(obs_slice, dtype=np.float32) > 0.5).astype(np.uint8)
        packed = []
        for plane in planes:
            b = np.packbits(plane, bitorder="little")  # 40->5 bytes
            packed.append(b[:5].tobytes())
        return (seat, b"".join(packed))

    def act(self, seat: int, obs: np.ndarray) -> int:
        """Sample an action from the saved average policy, restricted to legal."""
        legal = (obs[0] > 0).astype(np.int32)
        legal_idx = np.nonzero(legal)[0]
        if legal_idx.size == 0:
            return 0

        # Try configured keying first, then fallbacks
        keys = [self._obs_key(seat, obs)]
        for alt in ("compact", "hand_table", "full"):
            if alt != self.obs_key_mode:
                old = self.obs_key_mode
                self.obs_key_mode = alt
                keys.append(self._obs_key(seat, obs))
                self.obs_key_mode = old

        probs = None
        for k in keys:
            probs = self.policy_map.get(k)
            if probs is not None:
                break
        if probs is None:
            return int(self.rng.choice(legal_idx))

        p = np.asarray(probs, dtype=np.float64)[legal_idx]
        s = float(p.sum())
        if s <= 0.0 or not np.isfinite(s):
            return int(self.rng.choice(legal_idx))
        p /= s
        adjust = 1.0 - float(p.sum())
        if abs(adjust) > 1e-15:
            p[-1] += adjust
        p = np.clip(p, 0.0, 1.0)
        s2 = float(p.sum())
        if s2 <= 0.0 or not np.isfinite(s2):
            return int(self.rng.choice(legal_idx))
        p /= s2
        return int(self.rng.choice(legal_idx, p=p))

    def act_with_mask(self, seat: int, obs: np.ndarray, mask: np.ndarray) -> int:
        return self.act_from_obs(seat, obs)

    def act_from_obs(self, seat: int, obs: np.ndarray) -> int:
        return self.act(seat, obs)<|MERGE_RESOLUTION|>--- conflicted
+++ resolved
@@ -3,19 +3,11 @@
 from collections import OrderedDict, defaultdict
 import os
 import pickle
-<<<<<<< HEAD
-import time
-=======
 import hashlib
->>>>>>> 1f894b5b
 
 import numpy as np
 from numpy.random import Generator, PCG64
 from tqdm import trange
-<<<<<<< HEAD
-import hashlib
-=======
->>>>>>> 1f894b5b
 
 
 # --------------------------
@@ -61,140 +53,6 @@
     cur_player_prev: int
 
 
-<<<<<<< HEAD
-@dataclass
-class EvaluationSchedule:
-    """Utility container that governs periodic evaluation runs."""
-
-    every: Optional[int]
-    episodes: int
-    use_avg_policy: bool
-
-    def is_enabled(self) -> bool:
-        return self.every is not None and self.every > 0 and self.episodes > 0
-
-    def should_run(self, iteration: int) -> bool:
-        return self.is_enabled() and iteration % int(self.every) == 0
-
-    def resolved_episodes(self) -> int:
-        return max(int(self.episodes), 1)
-
-
-@dataclass
-class ExploitabilitySchedule:
-    """Schedule controlling exploitability estimation frequency."""
-
-    every: Optional[int]
-    episodes: Optional[int]
-    use_avg_policy: bool
-
-    def is_enabled(self) -> bool:
-        return self.every is not None and self.every > 0
-
-    def should_run(self, iteration: int) -> bool:
-        return self.is_enabled() and iteration % int(self.every) == 0
-
-    def resolved_episodes(self, fallback: int) -> int:
-        eps = self.episodes if self.episodes is not None and self.episodes > 0 else fallback
-        return max(int(eps), 1)
-
-
-@dataclass
-class ExploitabilityConfig:
-    """Configuration for Monte Carlo exploitability estimation."""
-
-    policy_rollouts: int = 4
-    best_response_rollouts: int = 4
-    opponent_samples: int = 1
-
-    def sanitized(self) -> "ExploitabilityConfig":
-        return ExploitabilityConfig(
-            policy_rollouts=max(int(self.policy_rollouts), 1),
-            best_response_rollouts=max(int(self.best_response_rollouts), 1),
-            opponent_samples=max(int(self.opponent_samples), 1),
-        )
-
-
-def _apply_action_core(
-    st: NState,
-    action_idx: int,
-    subset_mask: Optional[np.ndarray] = None,
-    mask_resolver: Optional[Callable[[np.ndarray, int], np.ndarray]] = None,
-    record_diff: bool = False,
-) -> Tuple[Optional[ActionDiff], bool]:
-    """Shared Scopa action application used by env step and CFR traversal."""
-
-    seat = int(st.cur_player)
-    diff: Optional[ActionDiff] = None
-    if record_diff:
-        diff = ActionDiff(
-            seat=seat,
-            action_idx=int(action_idx),
-            hand_prev=int(st.hands[seat, action_idx]),
-            history_prev=int(st.history[seat, action_idx]),
-            table_indices=np.empty(0, dtype=np.int32),
-            table_prev=np.empty(0, dtype=np.int8),
-            captures_indices=np.empty(0, dtype=np.int32),
-            scopa_delta=0,
-            last_capture_prev=int(st.last_capture_player),
-            cur_player_prev=int(st.cur_player),
-        )
-
-    st.hands[seat, action_idx] = 0
-    st.history[seat, action_idx] = 1
-    rank = int(CARD_RANKS[action_idx])
-    scopa = False
-
-    if rank == 1:
-        table_indices = np.nonzero(st.table)[0]
-        if table_indices.size > 0:
-            if diff is not None:
-                diff.table_indices = table_indices
-                diff.table_prev = st.table[table_indices].copy()
-            st.table[table_indices] = 0
-        captured = np.zeros((NUM_CARDS,), dtype=np.int8)
-        if table_indices.size > 0:
-            captured[table_indices] = 1
-        captured[action_idx] = 1
-        cap_idx = np.nonzero(captured)[0]
-        if cap_idx.size > 0:
-            if diff is not None:
-                diff.captures_indices = cap_idx
-            st.captures[seat, cap_idx] += 1
-        st.last_capture_player = np.int32(seat)
-    else:
-        mask = subset_mask
-        if mask is None and mask_resolver is not None:
-            mask = mask_resolver(st.table, rank)
-        mask_bool = None if mask is None else np.asarray(mask, dtype=bool)
-        if mask_bool is not None and mask_bool.any():
-            table_indices = np.nonzero(mask_bool)[0]
-            if diff is not None:
-                diff.table_indices = table_indices
-                diff.table_prev = st.table[table_indices].copy()
-            st.table[table_indices] = 0
-            captured = mask_bool.astype(np.int8)
-            captured[action_idx] = 1
-            cap_idx = np.nonzero(captured)[0]
-            if cap_idx.size > 0:
-                if diff is not None:
-                    diff.captures_indices = cap_idx
-                st.captures[seat, cap_idx] += 1
-            scopa = bool(st.table.sum() == 0)
-            if scopa:
-                st.scopas[seat] += 1
-                if diff is not None:
-                    diff.scopa_delta = 1
-            st.last_capture_player = np.int32(seat)
-        else:
-            if diff is not None:
-                diff.table_indices = np.array([action_idx], dtype=np.int32)
-                diff.table_prev = np.array([st.table[action_idx]], dtype=np.int8)
-            st.table[action_idx] = 1
-
-    st.cur_player = np.int32((seat + 1) % 4)
-    return diff, scopa
-=======
 # ---------- helper capture masks (single-over-subset priority) ----------
 
 def _single_match_mask(table: np.ndarray, target_rank: int) -> np.ndarray:
@@ -232,7 +90,6 @@
 
 
 # ------------------- rollout/np_* env with corrected rules -------------------
->>>>>>> 1f894b5b
 
 def np_init_state(rng: Generator) -> NState:
     st = NState()
@@ -274,50 +131,6 @@
     return out
 
 
-<<<<<<< HEAD
-
-_EMPTY_DP_HAS = np.zeros((NUM_RANKS + 1,), dtype=bool)
-_EMPTY_DP_HAS[0] = True
-_EMPTY_DP_MASK = np.zeros((NUM_RANKS + 1, NUM_CARDS), dtype=bool)
-
-
-def _subset_sum_dp_numpy(table: np.ndarray) -> Tuple[np.ndarray, np.ndarray]:
-    if table.sum() <= 0:
-        return _EMPTY_DP_HAS.copy(), _EMPTY_DP_MASK.copy()
-    dp_has = np.zeros((NUM_RANKS + 1,), dtype=bool)
-    dp_has[0] = True
-    dp_mask = np.zeros((NUM_RANKS + 1, NUM_CARDS), dtype=bool)
-    table_indices = np.nonzero(table)[0]
-    for idx in table_indices:
-        rank = int(CARD_RANKS[idx])
-        if rank <= 0 or rank > NUM_RANKS:
-            continue
-        for s in range(NUM_RANKS, rank - 1, -1):
-            if (not dp_has[s]) and dp_has[s - rank]:
-                dp_has[s] = True
-                row = dp_mask[s - rank].copy()
-                row[idx] = True
-                dp_mask[s] = row
-    return dp_has, dp_mask
-
-
-def _subset_sum_mask(table: np.ndarray, target_rank: int) -> np.ndarray:
-    if target_rank <= 0 or target_rank > NUM_RANKS:
-        return np.zeros((NUM_CARDS,), dtype=bool)
-    dp_has, dp_mask = _subset_sum_dp_numpy(table)
-    if target_rank >= dp_has.size or not bool(dp_has[target_rank]):
-        return np.zeros((NUM_CARDS,), dtype=bool)
-    return np.asarray(dp_mask[target_rank], dtype=bool).copy()
-
-
-def np_step(st: NState, action_idx: int) -> tuple[NState, bool]:
-    _, scopa = _apply_action_core(
-        st,
-        int(action_idx),
-        mask_resolver=_subset_sum_mask,
-        record_diff=False,
-    )
-=======
 def np_step(st: NState, action_idx: int) -> Tuple[NState, bool]:
     """Apply action to state with:
        - single-over-subset priority
@@ -366,7 +179,6 @@
         st.scopas[seat] = max(0, int(st.scopas[seat]) - 1)
         scopa = False
 
->>>>>>> 1f894b5b
     return st, scopa
 
 
@@ -374,38 +186,6 @@
     return int(st.hands.sum()) == 0
 
 
-<<<<<<< HEAD
-def np_final_captures(st: NState) -> np.ndarray:
-    captures = st.captures.copy()
-    if int(st.last_capture_player) >= 0:
-        seat = int(st.last_capture_player)
-        captures[seat] = np.clip(captures[seat] + st.table, 0, 1)
-    return captures
-
-
-def _distribute_point(team_points: np.ndarray, player_points: np.ndarray, team_idx: int, seats: tuple[int, int], totals: float, counts: np.ndarray, value: float = 1.0) -> None:
-    """Add `value` reward to a team and share to individual seats."""
-    team_points[team_idx] += value
-    if totals > 0.0:
-        weights = [counts[seat] / float(totals) for seat in seats]
-    else:
-        weights = [1.0 / len(seats)] * len(seats)
-    for seat, w in zip(seats, weights):
-        player_points[seat] += value * float(w)
-
-
-def np_round_scores(st: NState) -> tuple[np.ndarray, np.ndarray]:
-    """Return (team_points, player_points) for a terminal state."""
-    captures = np_final_captures(st)
-
-    team0_caps = (captures.T @ TEAM0_MASK).astype(np.int32)
-    team1_caps = (captures.T @ TEAM1_MASK).astype(np.int32)
-    card_counts = captures.sum(axis=1).astype(np.int32)
-    team_card_counts = np.array([
-        int(card_counts[0] + card_counts[2]),
-        int(card_counts[1] + card_counts[3]),
-    ], dtype=np.int32)
-=======
 def _award_leftover_to_last_capturer(st: NState) -> None:
     """At terminal, award remaining table cards to the last capturer (if any)."""
     if st.last_capture_player >= 0 and st.table.sum() > 0:
@@ -440,13 +220,6 @@
 
     # Most coins (bello suit == 3)
     is_bello = (CARD_SUITS == 3).astype(np.int32)
-    b0 = int((team0_caps * is_bello).sum())
-    b1 = int((team1_caps * is_bello).sum())
-    t0 += 1 if b0 > b1 else 0
-    t1 += 1 if b1 > b0 else 0
->>>>>>> 1f894b5b
-
-    is_bello = (CARD_SUITS == 3).astype(np.int32)
     coin_counts = (captures * is_bello).sum(axis=1).astype(np.int32)
     team_coin_counts = np.array([
         int(coin_counts[0] + coin_counts[2]),
@@ -476,38 +249,12 @@
 
     # Sette bello goes to the player who captured it.
     sette_bello_idx = 3 * NUM_RANKS + (7 - 1)
-<<<<<<< HEAD
     sette_owner = np.nonzero(captures[:, sette_bello_idx])[0]
     if sette_owner.size > 0:
         seat = int(sette_owner[0])
         team_idx = TEAM_INDEX[seat]
         team_points[team_idx] += 1.0
         player_points[seat] += 1.0
-
-    # Primiera bonus: distribute according to each player's contribution.
-    player_primiera = np.zeros(4, dtype=np.float32)
-    pri = PRIMIERA_PRIORITY[1:]
-    for seat in range(4):
-        cards = captures[seat].reshape(NUM_SUITS, NUM_RANKS)
-        player_primiera[seat] = float((cards * pri).max(axis=1).sum())
-    team_primiera = np.array([
-        float(player_primiera[0] + player_primiera[2]),
-        float(player_primiera[1] + player_primiera[3]),
-    ], dtype=np.float32)
-    if team_primiera[0] > team_primiera[1]:
-        _distribute_point(team_points, player_points, 0, (0, 2), float(team_primiera[0]), player_primiera)
-    elif team_primiera[1] > team_primiera[0]:
-        _distribute_point(team_points, player_points, 1, (1, 3), float(team_primiera[1]), player_primiera)
-
-    return team_points, player_points
-
-
-def np_evaluate_round(st: NState) -> tuple[int, int]:
-    team_points, _ = np_round_scores(st)
-    if team_points[0] > team_points[1]:
-=======
-    t0 += 1 if team0_caps[sette_bello_idx] > 0 else 0
-    t1 += 1 if team1_caps[sette_bello_idx] > 0 else 0
 
     # Primiera priorities (same as env)
     RANK_PRIORITY = np.array([0, 2, 0, 0, 0, 1, 3, 4, 0, 0, 0], dtype=np.int32)
@@ -520,7 +267,6 @@
     t1 += 1 if prim1 > prim0 else 0
 
     if t0 > t1:
->>>>>>> 1f894b5b
         return 1, -1
     if team_points[1] > team_points[0]:
         return -1, 1
@@ -576,12 +322,6 @@
         self.rollout_depth = int(rollout_depth) if (rollout_depth and rollout_depth > 0) else None
         self.rollout_samples = max(int(rollout_samples), 1) if self.rollout_depth is not None else 0
         self._max_rollout_steps = NUM_CARDS * 2
-        mode = str(reward_mode).lower()
-        if mode not in ("team", "selfish"):
-            raise ValueError(f"Unsupported reward_mode: {reward_mode}")
-        self.reward_mode = mode
-        base_exploit_cfg = exploit_config.sanitized() if exploit_config is not None else ExploitabilityConfig()
-        self.exploit_config = base_exploit_cfg.sanitized()
 
         self.max_infosets = int(max_infosets) if (max_infosets is not None and max_infosets > 0) else None
         self._last_seen: Dict[Tuple[int, bytes], int] = {}
@@ -615,7 +355,6 @@
         # infoset tables
         self.cum_regret: Dict[Tuple[int, bytes], np.ndarray] = {}
         self.cum_strategy: Dict[Tuple[int, bytes], np.ndarray] = {}
-        self.best_vs_random_win_rate: float = float("-inf")
 
     # --- strategy helpers ---
 
@@ -636,14 +375,6 @@
             return regret_matching(regrets, legal_mask.astype(np.float32))
         legal = legal_mask.astype(np.float32)
         total = float(legal.sum())
-<<<<<<< HEAD
-        if total <= 0.0:
-            return legal
-        return legal / total
-    
-
-    def _get_subset_dp(self, table: np.ndarray) -> Tuple[np.ndarray, np.ndarray]:
-=======
         return legal / total if total > 0 else legal
 
     # --- caches / visits ---
@@ -652,7 +383,6 @@
         """Cache only the subset-sum; caller handles single-over-subset priority."""
         if target_rank <= 0:
             return np.zeros((NUM_CARDS,), dtype=bool)
->>>>>>> 1f894b5b
         if self._subset_cache_cap <= 0 or table.sum() <= 0:
             return _subset_sum_dp_numpy(table)
         key_bytes = np.packbits(table.astype(np.uint8), bitorder="little").tobytes()
@@ -708,26 +438,6 @@
         if choices.size == 0 or k <= 0:
             return np.empty((0,), dtype=choices.dtype)
         probs = np.clip(np.asarray(weights, dtype=np.float64), 0.0, None)
-<<<<<<< HEAD
-        total = float(probs.sum())
-        if total <= 0.0 or not np.isfinite(total):
-            probs = np.full(choices.size, 1.0 / float(choices.size), dtype=np.float64)
-        else:
-            probs /= total
-            adjust = 1.0 - float(probs.sum())
-            if abs(adjust) > 1e-15:
-                probs[-1] += adjust
-            probs = np.clip(probs, 0.0, 1.0)
-            norm = float(probs.sum())
-            if norm <= 0.0 or not np.isfinite(norm):
-                probs = np.full(choices.size, 1.0 / float(choices.size), dtype=np.float64)
-            else:
-                probs /= norm
-        idx = self.rng.choice(choices.size, size=min(k, choices.size), replace=False, p=probs)
-        return choices[np.atleast_1d(idx)]
-    
-    def _select_branch_actions(self, infoset_key: Tuple[int, bytes], legal_actions: np.ndarray, sigma: np.ndarray, visit_count: int) -> np.ndarray:
-=======
         tot = float(probs.sum())
         if tot <= 0.0 or not np.isfinite(tot):
             probs = np.full(choices.size, 1.0 / float(choices.size), dtype=np.float64)
@@ -744,7 +454,6 @@
 
     def _select_branch_actions(self, infoset_key: Tuple[int, bytes], legal_actions: np.ndarray,
                                sigma: np.ndarray, visit_count: int) -> np.ndarray:
->>>>>>> 1f894b5b
         actions = legal_actions
         if actions.size == 0:
             return actions
@@ -786,17 +495,6 @@
             selected = down.astype(np.int32) if down.size > 0 else selected[:self.max_branch_actions]
         return np.sort(selected.astype(np.int32))
 
-<<<<<<< HEAD
-    def _apply_action_inplace(self, st: NState, action_idx: int, subset_mask: Optional[np.ndarray] = None) -> ActionDiff:
-        diff, _ = _apply_action_core(
-            st,
-            int(action_idx),
-            subset_mask=subset_mask,
-            mask_resolver=self._subset_sum_mask_cached,
-            record_diff=True,
-        )
-        assert diff is not None  # for type checkers; record_diff=True guarantees diff
-=======
     # --- apply / undo actions (mirror env rules) ---
 
     def _apply_action_inplace(self, st: NState, action_idx: int) -> ActionDiff:
@@ -880,7 +578,6 @@
             st.scopas[seat] -= 1
             diff.scopa_delta = 0  # reflect that we undid it
 
->>>>>>> 1f894b5b
         return diff
 
     def _undo_action(self, st: NState, diff: ActionDiff) -> None:
@@ -960,35 +657,14 @@
         return choice
 
     def _evaluate_utility(self, st: NState, seat: int) -> float:
-        team_points, player_points = np_round_scores(st)
-        team_idx = TEAM_INDEX[seat]
-        other_team = 1 - team_idx
-        team_advantage = float(team_points[team_idx] - team_points[other_team])
-        if self.reward_mode == "team":
-            sign = 0.0
-            if team_advantage > 0.0:
-                sign = 1.0
-            elif team_advantage < 0.0:
-                sign = -1.0
-            return sign
-
-        team_total = float(team_points[team_idx])
-        if team_total > 0.0:
-            weight = float(player_points[seat]) / team_total
-        else:
-            weight = 0.5
-        return team_advantage * weight
+        t0, t1 = np_evaluate_round(st)
+        return float(t0 if (seat % 2 == 0) else t1)
 
     # --- infoset keying / memory management ---
 
     def _obs_key(self, obs: np.ndarray) -> bytes:
-<<<<<<< HEAD
-        """Bit-pack observation planes to bytes (exactly like SavedPolicy).
-        Full: 4x40 -> 20 bytes; compact: 3x40 -> 15B; hand_table: 2x40 -> 10B.
-=======
         """Bit-pack observation planes to bytes.
         Full: 6×40 -> 30 bytes; compact: 3×40 -> 15B; hand_table: 2×40 -> 10B.
->>>>>>> 1f894b5b
         """
         mode = self.obs_key_mode
         if mode == "hand_table":
@@ -1104,13 +780,8 @@
                     0.0
                 ).astype(self.accum_dtype)
 
-<<<<<<< HEAD
-            # Average strategy accumulates opponents' reach probability (pi_-i)
-            strategy_weight = reach_others / max(sample_reach, 1e-12)
-=======
             # Average strategy update
             strategy_weight = reach_my / max(sample_reach, 1e-12)
->>>>>>> 1f894b5b
             self.cum_strategy[infoset_key] += (sigma * strategy_weight).astype(self.accum_dtype)
             return util
 
@@ -1136,12 +807,14 @@
     # --------------------------
     # Evaluation & training
     # --------------------------
-<<<<<<< HEAD
-    def _category_breakdown(self, st: NState) -> Dict[str, float]:
-        """Compute Scopa category wins, points, and collaboration metrics."""
-        captures = np_final_captures(st)
-        team0_caps = (captures.T @ TEAM0_MASK).astype(np.int32)
-        team1_caps = (captures.T @ TEAM1_MASK).astype(np.int32)
+
+    def _category_breakdown(self, st: NState) -> Dict[str, int]:
+        # Team masks
+        team0_mask = np.array([1, 0, 1, 0], dtype=np.int32)
+        team1_mask = np.array([0, 1, 0, 1], dtype=np.int32)
+
+        team0_caps = (st.captures.T @ team0_mask).astype(np.int32)
+        team1_caps = (st.captures.T @ team1_mask).astype(np.int32)
 
         scopa0 = int(st.scopas @ TEAM0_MASK)
         scopa1 = int(st.scopas @ TEAM1_MASK)
@@ -1152,28 +825,6 @@
         mc0 = 1 if cards_team0 > cards_team1 else 0
         mc1 = 1 if cards_team1 > cards_team0 else 0
 
-=======
-
-    def _category_breakdown(self, st: NState) -> Dict[str, int]:
-        # Team masks
-        team0_mask = np.array([1, 0, 1, 0], dtype=np.int32)
-        team1_mask = np.array([0, 1, 0, 1], dtype=np.int32)
-
-        team0_caps = (st.captures.T @ team0_mask).astype(np.int32)
-        team1_caps = (st.captures.T @ team1_mask).astype(np.int32)
-
-        # Scopas (counts)
-        scopa0 = int(st.scopas @ team0_mask)
-        scopa1 = int(st.scopas @ team1_mask)
-
-        # Most cards
-        c0 = int(team0_caps.sum())
-        c1 = int(team1_caps.sum())
-        mc0 = 1 if c0 > c1 else 0
-        mc1 = 1 if c1 > c0 else 0
-
-        # Most coins (bello suit == 3)
->>>>>>> 1f894b5b
         is_bello = (CARD_SUITS == 3).astype(np.int32)
         coins_per_player = (captures * is_bello).sum(axis=1).astype(np.int32)
         coins_team0 = int(coins_per_player[0] + coins_per_player[2])
@@ -1185,17 +836,6 @@
         sb0 = 1 if team0_caps[sette_bello_idx] > 0 else 0
         sb1 = 1 if team1_caps[sette_bello_idx] > 0 else 0
 
-<<<<<<< HEAD
-        pri = PRIMIERA_PRIORITY[1:]
-        primiera_per_player = np.zeros(4, dtype=np.float32)
-        for seat in range(4):
-            cards = captures[seat].reshape(NUM_SUITS, NUM_RANKS)
-            primiera_per_player[seat] = float((cards * pri).max(axis=1).sum())
-        prim0_val = float(primiera_per_player[0] + primiera_per_player[2])
-        prim1_val = float(primiera_per_player[1] + primiera_per_player[3])
-        pr0 = 1 if prim0_val > prim1_val else 0
-        pr1 = 1 if prim1_val > prim0_val else 0
-=======
         # Primiera
         RANK_PRIORITY = np.array([0, 2, 0, 0, 0, 1, 3, 4, 0, 0, 0], dtype=np.int32)
         pri = RANK_PRIORITY[1:]
@@ -1205,7 +845,6 @@
         prim1 = int((by_suit_rank1 * pri).max(axis=1).sum())
         pr0 = 1 if prim0 > prim1 else 0
         pr1 = 1 if prim1 > prim0 else 0
->>>>>>> 1f894b5b
 
         points0 = scopa0 + mc0 + mb0 + sb0 + pr0
         points1 = scopa1 + mc1 + mb1 + sb1 + pr1
@@ -1274,10 +913,6 @@
         wins0 = 0
         wins1 = 0
         draws = 0
-<<<<<<< HEAD
-        # Category sums (auto-extend to new metrics)
-        sums = defaultdict(float)
-=======
         sums = {
             "points0": 0.0, "points1": 0.0,
             "scopas0": 0.0, "scopas1": 0.0,
@@ -1286,9 +921,8 @@
             "sette_bello0": 0.0, "sette_bello1": 0.0,
             "primiera0": 0.0, "primiera1": 0.0,
         }
->>>>>>> 1f894b5b
-
-        for ep in trange(episodes, desc="eval"):
+
+        for ep in range(episodes):
             st = np_init_state(Generator(PCG64(seed + 1000 + ep)))
             while not np_is_terminal(st):
                 seat = int(st.cur_player)
@@ -1319,326 +953,9 @@
             out[f"avg_{k}"] = v * inv_eps
         return out
 
-<<<<<<< HEAD
-    
-    # --------------------------
-    # Exploitability utilities
-    # --------------------------
-    def _policy_action_probs(self, seat: int, obs: np.ndarray,
-                             policy_map: Optional[Dict[Tuple[int, bytes], np.ndarray]],
-                             use_avg_policy: bool) -> np.ndarray:
-        """Return a probability distribution over legal actions for an infoset."""
-        legal = (obs[0] > 0).astype(np.float32)
-        key = (seat, self._obs_key(obs))
-
-        probs = None
-        if policy_map is not None:
-            probs = policy_map.get(key)
-
-        if probs is None and use_avg_policy:
-            strat_sum = self.cum_strategy.get(key)
-            if strat_sum is not None:
-                strat = np.asarray(strat_sum, dtype=np.float32)
-                total = float(strat.sum())
-                if total > 0.0 and np.isfinite(total):
-                    probs = strat / total
-
-        if probs is None:
-            probs = self._peek_strategy(key, legal.astype(np.int32))
-
-        probs = np.asarray(probs, dtype=np.float32) * legal
-        total = float(probs.sum())
-        if total > 0.0 and np.isfinite(total):
-            probs /= total
-        else:
-            count = max(int(legal.sum()), 1)
-            probs = legal / float(count)
-        return probs
-
-    def _simulate_policy_episode(self, st: NState,
-                                  policy_map: Optional[Dict[Tuple[int, bytes], np.ndarray]],
-                                  use_avg_policy: bool,
-                                  rng: Generator) -> float:
-        trace: list[ActionDiff] = []
-        while not np_is_terminal(st):
-            seat = int(st.cur_player)
-            obs = np_build_obs(st, seat)
-            legal_mask = (obs[0] > 0).astype(np.int32)
-            legal_actions = np.nonzero(legal_mask)[0]
-            if legal_actions.size == 0:
-                break
-            subset_masks = self._subset_sum_masks_cached(st.table, legal_actions)
-            probs = self._policy_action_probs(seat, obs, policy_map, use_avg_policy)
-            action = int(self._safe_sample(probs, legal_mask, rng))
-            diff = self._apply_action_inplace(st, action, subset_mask=subset_masks.get(action))
-            trace.append(diff)
-        payoff = float(self._evaluate_utility(st, seat=0))
-        while trace:
-            self._undo_action(st, trace.pop())
-        return payoff
-
-    def _estimate_policy_value_monte_carlo(self, st: NState,
-                                           policy_map: Optional[Dict[Tuple[int, bytes], np.ndarray]],
-                                           use_avg_policy: bool,
-                                           rng: Generator,
-                                           rollouts: int) -> float:
-        total = 0.0
-        runs = max(int(rollouts), 1)
-        for _ in range(runs):
-            total += self._simulate_policy_episode(st, policy_map, use_avg_policy, rng)
-        return total / float(runs)
-
-    def _sampled_best_response(self, st: NState,
-                               policy_map: Optional[Dict[Tuple[int, bytes], np.ndarray]],
-                               use_avg_policy: bool,
-                               team: int,
-                               rng: Generator,
-                               action_samples: int,
-                               depth: int = 0) -> float:
-        if np_is_terminal(st):
-            return float(self._evaluate_utility(st, seat=0))
-
-        if self.rollout_depth is not None and depth >= self.rollout_depth:
-            return float(self._estimate_rollout_value(st, target_seat=0, rng=rng))
-
-        obs = np_build_obs(st, int(st.cur_player))
-        legal_mask = (obs[0] > 0).astype(np.int32)
-        legal_actions = np.nonzero(legal_mask)[0]
-        if legal_actions.size == 0:
-            return float(self._evaluate_utility(st, seat=0))
-
-        subset_masks = self._subset_sum_masks_cached(st.table, legal_actions)
-        seat = int(st.cur_player)
-        team_idx = int(TEAM_INDEX[seat])
-
-        if team_idx == team:
-            samples = max(int(action_samples), 1)
-            best_val = float('-inf') if team == 0 else float('inf')
-            for action in legal_actions:
-                action_total = 0.0
-                for _ in range(samples):
-                    diff = self._apply_action_inplace(st, int(action), subset_mask=subset_masks.get(int(action)))
-                    val = self._sampled_best_response(st, policy_map, use_avg_policy, team, rng, action_samples, depth + 1)
-                    action_total += float(val)
-                    self._undo_action(st, diff)
-                avg_val = action_total / float(samples)
-                if team == 0:
-                    if avg_val > best_val:
-                        best_val = avg_val
-                else:
-                    if avg_val < best_val:
-                        best_val = avg_val
-            if not np.isfinite(best_val):
-                best_val = 0.0
-            return float(best_val)
-
-        probs = self._policy_action_probs(seat, obs, policy_map, use_avg_policy)
-        choice = int(self._safe_sample(probs, legal_mask, rng))
-        diff = self._apply_action_inplace(st, choice, subset_mask=subset_masks.get(choice))
-        val = self._sampled_best_response(st, policy_map, use_avg_policy, team, rng, action_samples, depth + 1)
-        self._undo_action(st, diff)
-        return float(val)
-
-    def _estimate_best_response_value(self, st: NState,
-                                      policy_map: Optional[Dict[Tuple[int, bytes], np.ndarray]],
-                                      use_avg_policy: bool,
-                                      team: int,
-                                      rng: Generator,
-                                      rollouts: int,
-                                      action_samples: int) -> float:
-        runs = max(int(rollouts), 1)
-        total = 0.0
-        for _ in range(runs):
-            total += self._sampled_best_response(st, policy_map, use_avg_policy, team, rng, action_samples)
-        return total / float(runs)
-
-    def compute_exploitability(self, episodes: int = 8, seed: int = 12345,
-                               use_avg_policy: bool = True,
-                               config: Optional[ExploitabilityConfig] = None) -> Dict[str, float]:
-        """Estimate exploitability via Monte Carlo best responses."""
-        if episodes <= 0:
-            raise ValueError("episodes must be positive for exploitability computation")
-
-        cfg = (config.sanitized() if config is not None else self.exploit_config).sanitized()
-        policy_map = self.get_average_policy() if use_avg_policy else None
-        total_value = 0.0
-        total_br0 = 0.0
-        total_br1 = 0.0
-        rng = Generator(PCG64(seed + 424242))
-
-        for ep in trange(episodes, desc='Exploitability'):
-            deal_rng = Generator(PCG64(seed + 1000 + ep))
-            base_state = np_init_state(deal_rng)
-
-            policy_state = np_clone_state(base_state)
-            total_value += self._estimate_policy_value_monte_carlo(
-                policy_state,
-                policy_map,
-                use_avg_policy,
-                rng,
-                cfg.policy_rollouts,
-            )
-
-            br0_state = np_clone_state(base_state)
-            total_br0 += self._estimate_best_response_value(
-                br0_state,
-                policy_map,
-                use_avg_policy,
-                team=0,
-                rng=rng,
-                rollouts=cfg.best_response_rollouts,
-                action_samples=cfg.opponent_samples,
-            )
-
-            br1_state = np_clone_state(base_state)
-            total_br1 += self._estimate_best_response_value(
-                br1_state,
-                policy_map,
-                use_avg_policy,
-                team=1,
-                rng=rng,
-                rollouts=cfg.best_response_rollouts,
-                action_samples=cfg.opponent_samples,
-            )
-
-        inv_eps = 1.0 / float(episodes)
-        avg_value = total_value * inv_eps
-        avg_br0 = total_br0 * inv_eps
-        avg_br1 = total_br1 * inv_eps
-        gain0 = max(0.0, avg_br0 - avg_value)
-        gain1 = max(0.0, avg_value - avg_br1)
-        exploit = 0.5 * (gain0 + gain1)
-        return {
-            'exploitability': float(exploit),
-            'policy_value': float(avg_value),
-            'best_response_team0': float(avg_br0),
-            'best_response_team1': float(avg_br1),
-            'gain_team0': float(gain0),
-            'gain_team1': float(gain1),
-        }
-
-    def _perform_evaluations(
-        self,
-        iteration: int,
-        schedule: Optional[EvaluationSchedule],
-        base_seed: int,
-        best_save_path: Optional[str],
-        best_save_kind: Optional[str],
-        verbose: bool,
-    ) -> None:
-        if schedule is None or not schedule.should_run(iteration):
-            return
-        if self.tlogger is None and best_save_path is None:
-            return
-
-        episodes = schedule.resolved_episodes()
-        use_avg = schedule.use_avg_policy
-
-        if self.tlogger is not None:
-            selfplay_metrics = self.evaluate(
-                episodes=episodes,
-                seed=base_seed + 7777 + iteration,
-                selfplay=True,
-                use_avg_policy=use_avg,
-            )
-            for k, v in selfplay_metrics.items():
-                self.tlogger.writer.add_scalar(f"EvalSelf/{k}", float(v), iteration)
-        else:
-            selfplay_metrics = {}
-
-        vsrnd_metrics = self.evaluate(
-            episodes=episodes,
-            seed=base_seed + 8888 + iteration,
-            selfplay=False,
-            use_avg_policy=use_avg,
-        )
-
-        if self.tlogger is not None:
-            for k, v in vsrnd_metrics.items():
-                self.tlogger.writer.add_scalar(f"EvalVsRandom/{k}", float(v), iteration)
-
-        if best_save_path is not None and vsrnd_metrics:
-            win0 = float(vsrnd_metrics.get("win_rate_team0", 0.0))
-            if win0 > self.best_vs_random_win_rate:
-                self.best_vs_random_win_rate = win0
-                kind = best_save_kind if best_save_kind else "avg"
-                try:
-                    self.save(best_save_path, kind=kind)
-                    if verbose:
-                        print(
-                            f"[CFR] Saved new best checkpoint to {best_save_path} "
-                            f"(win_rate_team0={win0:.3f})"
-                        )
-                except Exception as exc:
-                    if verbose:
-                        print(f"[CFR] WARNING: failed to save best checkpoint to {best_save_path}: {exc}")
-
-    def _maybe_compute_exploitability(
-        self,
-        iteration: int,
-        schedule: Optional[ExploitabilitySchedule],
-        default_episodes: int,
-        seed: int,
-        verbose: bool,
-    ) -> Optional[Dict[str, float]]:
-        if schedule is None or not schedule.should_run(iteration):
-            return None
-
-        exploit_eps = schedule.resolved_episodes(default_episodes)
-        try:
-            stats = self.compute_exploitability(
-                episodes=exploit_eps,
-                seed=seed + 9999 + iteration,
-                use_avg_policy=schedule.use_avg_policy,
-                config=self.exploit_config,
-            )
-        except Exception as exc:
-            if verbose:
-                print(f"[CFR] WARNING: exploitability computation failed at iter {iteration}: {exc}")
-            return None
-
-        if self.tlogger is not None:
-            for key, val in stats.items():
-                self.tlogger.writer.add_scalar(f"Exploitability/{key}", float(val), iteration)
-        if verbose:
-            print(f"[CFR] Iter {iteration}: exploitability {stats['exploitability']:.4f}")
-        return stats
-
-    def train(self, iterations: int = 1000, seed: int = 42, verbose: bool = False, log_every: int = 100,
-            eval_every: Optional[int] = None, eval_episodes: int = 32, eval_use_avg_policy: bool = True,
-            batch_size: Optional[int] = None, traversals_per_deal: Optional[int] = 1,
-            best_save_path: Optional[str] = None, best_save_kind: Optional[str] = None,
-            branch_topk_decay: float = 1.0, branch_topk_min: Optional[int] = None,
-            exploit_every: Optional[int] = None, exploit_episodes: Optional[int] = None,
-            exploit_use_avg_policy: bool = True):
-        """Run MCCFR for a given number of iterations with mini-batching.
-
-        Each iteration samples B independent deals and accumulates regrets/strategy.
-        """
-        eval_schedule = (
-            EvaluationSchedule(
-                every=eval_every,
-                episodes=eval_episodes,
-                use_avg_policy=eval_use_avg_policy,
-            )
-            if (eval_every is not None and eval_every > 0)
-            else None
-        )
-        exploit_schedule = (
-            ExploitabilitySchedule(
-                every=exploit_every,
-                episodes=exploit_episodes,
-                use_avg_policy=exploit_use_avg_policy,
-            )
-            if (exploit_every is not None and exploit_every > 0)
-            else None
-        )
-
-=======
     def train(self, iterations: int = 1000, seed: int = 42, verbose: bool = False, log_every: int = 100,
               eval_every: Optional[int] = None, eval_episodes: int = 32, eval_use_avg_policy: bool = True,
               batch_size: Optional[int] = None):
->>>>>>> 1f894b5b
         for it in trange(1, iterations + 1, desc="Iter"):
             t0 = time.time()
             if self.branch_topk is not None:
@@ -1681,31 +998,6 @@
 
             if self.tlogger is not None and it % max(log_every, 1) == 0:
                 self._log_metrics(it, util0=util0_acc / float(B))
-<<<<<<< HEAD
-                self._log_metrics(it, util0=util0_avg)
-                if seat0_visits > 0:
-                    self.tlogger.writer.add_scalar("CFR/seat0_traversals", float(seat0_visits), it)
-
-
-            self._perform_evaluations(
-                iteration=it,
-                schedule=eval_schedule,
-                base_seed=seed,
-                best_save_path=best_save_path,
-                best_save_kind=best_save_kind,
-                verbose=verbose,
-            )
-            self._maybe_compute_exploitability(
-                iteration=it,
-                schedule=exploit_schedule,
-                default_episodes=eval_episodes,
-                seed=seed,
-                verbose=verbose,
-            )
-            t1 = time.time()
-            if self.tlogger is not None:
-                self.tlogger.writer.add_scalar("dt", t1-t0, it)
-=======
 
             do_eval = (eval_every is not None and eval_every > 0 and (it % eval_every == 0))
             if do_eval and self.tlogger is not None:
@@ -1745,7 +1037,6 @@
     # Policy I/O
     # --------------------------
 
->>>>>>> 1f894b5b
     def get_average_policy(self) -> Dict[Tuple[int, bytes], np.ndarray]:
         policy = {}
         for k, strat_sum in self.cum_strategy.items():
